apply plugin: 'wrapper'

buildscript {
  repositories {
    maven { url "https://plugins.gradle.org/m2" }
    jcenter()
  }
  dependencies {
    classpath 'com.github.jengelman.gradle.plugins:shadow:1.2.3'
  }
}

allprojects {
  // We want to see all test results.  This is equivalent to setting --continue
  // on the command line.
  gradle.startParameter.continueOnFailure = true

  repositories {
    jcenter()
    maven { url 'http://repo.spring.io/release' }
    maven { url 'http://repo.spring.io/milestone' }
    maven { url 'http://repo.spring.io/snapshot' }
    maven { url 'http://repo.spring.io/libs-release' }
    maven { url 'http://repo.spring.io/ext-release-local' }
    maven { url 'https://dl.bintray.com/big-data/maven' }
    mavenLocal()
  }

  gradle.taskGraph.whenReady( { graph ->
    tasks.withType(Tar).each { tar ->
      tar.compression = Compression.GZIP
      tar.extension = 'tar.gz'
    }
  })

  ext {
    scalaBinaryVersion = '2.10'
    scalaVersion = scalaBinaryVersion + '.6'
    springVersion = '3.2.12.RELEASE'
    log4jVersion = '1.2.17'
    slf4jVersion = '1.7.12'
    junitVersion = '4.11'
    antVersion = '1.8.4'
    pxfVersion = '2.5.1.0'
    osgiVersion = '6.0.0'
    jettyVersion = '8.1.14.v20131031'
    hadoopVersion = '2.4.1'
    protobufVersion = '2.6.1'
    jerseyVersion = '1.9'
    hadoopJettyVersion = '6.1.26'
    jsr305Version = '1.3.9'
    hbaseVersion = '0.94.27'
    derbyVersion = '10.10.2.0'
    //hbaseVersion = '0.94.4-gemfire-r45047'
    //hadoopVersion = '2.2.0-gphd-3.1.0.0'
    //hadoopVersion = '2.4.1-gphd-3.2.0.0-54'

    // product and release properties
    PRODUCT_NAME = 'SnappyData'

    GEMFIRE_PRODUCT = 'Pivotal GemFire'
    GEMFIRE_VERSION = '7.5.Beta'
    DERBY_NAME = 'Apache Derby'
    DERBY_MAJOR = '10'
    DERBY_MINOR = '4'
    DERBY_MAINT = '2000000'
    DERBY_DRDA_MAINT = '1'

    PRODUCT_MAJOR = '1'
    PRODUCT_MINOR = '5'
    PRODUCT_MAINT = '0'
    PRODUCT_CLASSFIER = '-BETA'
    PRODUCT_VERSION = "${PRODUCT_MAJOR}.${PRODUCT_MINOR}.${PRODUCT_MAINT}${PRODUCT_CLASSFIER}"
    PRODUCT_VENDOR = 'SnappyData, Inc.'
    COPYRIGHT = "Copyright 2016, ${PRODUCT_VENDOR} All rights reserved."

    if (rootProject.name == 'snappy-store') {
      subprojectBase = ':'
      gitCmd = "git --git-dir=${rootDir}/.git --work-tree=${rootDir}"
    } else {
      subprojectBase = ':snappy-store:'
      gitCmd = "git --git-dir=${project(':snappy-store').projectDir}/.git --work-tree=${project(':snappy-store').projectDir}"
    }

    gitBranch = "${gitCmd} rev-parse --abbrev-ref HEAD".execute().text.trim()
    commitId = "${gitCmd} rev-parse HEAD".execute().text.trim()
    sourceDate = "${gitCmd} log -n 1 --format=%ai".execute().text.trim()

    osArch = System.getProperty('os.arch')
    osName = org.gradle.internal.os.OperatingSystem.current()
    osVersion = System.getProperty('os.version')
    buildDate = new Date().format('yyyy-MM-dd HH:mm:ss Z')
    buildNumber = new Date().format('MMddyy')
    jdkVersion = System.getProperty('java.version')

    derbyProps = [ 'gemfirexd.version.major': DERBY_MAJOR,
        'gemfirexd.version.minor': DERBY_MINOR,
        'gemfirexd.version.maint': DERBY_MAINT,
        'gemfirexd.version.drdamaint': DERBY_DRDA_MAINT,
        'gemfirexd.build.number': '1',
        'gemfirexd.product.external.name': DERBY_NAME,
        'gemfirexd.product.external.version': "${DERBY_MAJOR}.${DERBY_MINOR}.${DERBY_MAINT}",
        'gemfirexd.version.beta': 'true',
        'gemfirexd.product.vendor': PRODUCT_VENDOR,
        'gemfirexd.product.file': 'gemfirexd.jar' ]
  }

  buildRoot = buildRoot.trim()
  def osDir = osName.getFamilyName().replace(" ", "").toLowerCase()
  if (!buildRoot.isEmpty()) {
    buildDir = new File(buildRoot, osDir + '/' +  project.path.replace(':', '/'))
  } else {
    buildDir = 'build-artifacts/' + osDir
  }

  ext {
    productDir = file("${rootProject.buildDir}/store")
    locDir = 'com/pivotal/gemfirexd/internal/loc'
    clientMsgOutDir = "${project(subprojectBase + 'gemfirexd-core').buildDir}/client/${locDir}"
    if (!project.hasProperty("sanity")) {
      isSane = 'true'
    } else {
      isSane = sanity
    }

    if (rootProject.name == 'snappy-store') {
      testResultsBase = "${rootProject.buildDir}/tests"
    } else {
      testResultsBase = "${rootProject.buildDir}/tests/store"
    }
  }

  group = 'io.snappydata'
  version = PRODUCT_VERSION

  apply plugin: 'java'
  apply plugin: 'maven'
  apply plugin: 'idea'
  apply plugin: 'eclipse'
}

def writeProperties(def parent, def name, def comment, def propsMap) {
  parent.exists() || parent.mkdirs()
  def writer = new File(parent, name).newWriter()
  def props = new Properties()
  propsMap.each { k, v -> props.setProperty(k, v.toString()) }
  try {
    props.store(writer, comment.toString())
    writer.flush()
  } finally {
    writer.close()
  }
}

def writeTestProperties(def parent, def name) {
  def availablePortFinder = AvailablePortFinder.createPrivate()
  writeProperties(new File(parent, name), 'gemfire.properties',
      'Autogenerated Gemfire properties', [
      'mcast-port': Integer.toString(availablePortFinder.nextAvailable),
      'log-level': 'config' ])
}

def getManifest(def symname, def imports, def exports, def otherAttrs) {
  def attrs = [
    "Manifest-Version"        : "1.0",
    "Title"                   : PRODUCT_NAME,
    "Bundle-Name"             : "${PRODUCT_NAME} ${PRODUCT_VERSION}",
    "Bundle-Version"          : PRODUCT_VERSION,
    "Bundle-Vendor"           : PRODUCT_VENDOR,
    "Bundle-SymbolicName"     : symname,
    "Bundle-ActivationPolicy" : "lazy",
    "Bundle-NativeCode"       : "com/sun/jna/win32-x86/jnidispatch.dll; processor=x86;osname=win32, com/sun/jna/win32-x86-64/jnidispatch.dll; processor=x86-64;osname=win32, com/sun/jna/w32ce-arm/jnidispatch.dll; processor=arm;osname=wince,  com/sun/jna/sunos-x86/libjnidispatch.so; processor=x86;osname=sunos, com/sun/jna/sunos-x86-64/libjnidispatch.so; processor=x86-64;osname=sunos, com/sun/jna/sunos-sparc/libjnidispatch.so; processor=sparc;osname=sunos, com/sun/jna/sunos-sparcv9/libjnidispatch.so; processor=sparcv9;osname=sunos,  com/sun/jna/aix-ppc/libjnidispatch.a; processor=ppc;osname=aix, com/sun/jna/aix-ppc64/libjnidispatch.a; processor=ppc64;osname=aix,  com/sun/jna/linux-ppc/libjnidispatch.so; processor=ppc;osname=linux, com/sun/jna/linux-ppc64/libjnidispatch.so; processor=ppc64;osname=linux, com/sun/jna/linux-x86/libjnidispatch.so; processor=x86;osname=linux, com/sun/jna/linux-x86-64/libjnidispatch.so; processor=x86-64;osname=linux, com/sun/jna/linux-arm/libjnidispatch.so; processor=arm;osname=linux, com/sun/jna/linux-ia64/libjnidispatch.so; processor=ia64;osname=linux,  com/sun/jna/freebsd-x86/libjnidispatch.so; processor=x86;osname=freebsd, com/sun/jna/freebsd-x86-64/libjnidispatch.so; processor=x86-64;osname=freebsd, com/sun/jna/openbsd-x86/libjnidispatch.so; processor=x86;osname=openbsd, com/sun/jna/openbsd-x86-64/libjnidispatch.so; processor=x86-64;osname=openbsd,  com/sun/jna/darwin/libjnidispatch.jnilib; osname=macosx;processor=x86;processor=x86-64;processor=ppc",
    "DynamicImport-Package"   : imports,
    "Export-Package"          : exports
  ]
  attrs.putAll(otherAttrs)
  return attrs
}

def generateCommonManifest(def pdir, def bdir) {
  def ddir = "${bdir}/resources/main/META-INF/"
  def fdir = new File(ddir)
  fdir.exists() || fdir.mkdirs()
  copy {
    from "${pdir}/.."
    into ddir
    include 'LICENSE*'
    include 'NOTICE*'
  }
}

def replaceRegex(def fileDir, def fileName, def regex, def replacement) {
  def tmpDir = "${buildDir}/tmp"
  def filePath = "${fileDir}/${fileName}"
  copy {
    from filePath
    into tmpDir
    filter { line ->
      line.replaceAll(regex, replacement)
    }
  }
  file("${tmpDir}/${fileName}").renameTo(file(filePath))
}

def getProcessId() {
  def name = java.lang.mangement.ManagementFactory.getRuntimeMXBean().getName()
  return name[0..name.indexOf("@") - 1]
}

def getStackTrace(def t) {
  java.io.StringWriter sw = new java.io.StringWriter()
  java.io.PrintWriter pw = new java.io.PrintWriter(sw)
  org.codehaus.groovy.runtime.StackTraceUtils.sanitize(t).printStackTrace(pw)
  return sw.toString()
}

task cleanTestOutput << {
  def testDir = "${testResultsBase}/junit"
  delete testDir
  file(testDir).mkdirs()
}
task cleanDUnitOutput << {
  def testDir = "${testResultsBase}/dunit"
  delete testDir
  file(testDir).mkdirs()
  // writeTestProperties(testDir, '.')
}
task cleanWanOutput << {
  def testDir = "${testResultsBase}/wan"
  delete testDir
  file(testDir).mkdirs()
}
task cleanIntegrationOutput << {
  def testDir = "${testResultsBase}/integration"
  delete testDir
  file(testDir).mkdirs()
}
task cleanReports << {
  def reportsDir = "${testResultsBase}/combined-reports"
  delete reportsDir
  file(reportsDir).mkdirs()
}


def parallelTests(def proj, def testClasses, def testObj, def prefix, def splitSize, def parallelism) {
  proj.task("${prefix}Parallel") {
    dependsOn proj.testClasses, "${subprojectBase}product"
    def ntestClasses = testClasses.size()
    def testClassesGroups = testClasses.collate(splitSize)
    def ntestClassesGroups = testClassesGroups.size()
    def lastTestClass = new ThreadLocal<String>()
    def testCount = new java.util.concurrent.atomic.AtomicInteger(0)
    def failureCount = new java.util.concurrent.atomic.AtomicInteger(0)
    def testTasks = (0..<ntestClassesGroups).collect { index ->
      proj.task("${prefix}Parallel${index}", type: Test) {
        maxParallelForks = 1
        minHeapSize = testObj.minHeapSize
        maxHeapSize = testObj.maxHeapSize

        def baseURI = getTestClassesDir().toURI()
        include testClassesGroups[index].collect {
          baseURI.relativize(it.toURI()).getPath()
        }

        workingDir = testObj.workingDir
        binResultsDir = file("${testObj.binResultsDir}_${index}")
        reports.html.enabled = false
        reports.junitXml.destination = file(workingDir)

        systemProperties testObj.systemProperties

        beforeTest { desc ->
          def lastClass = lastTestClass.get()
          if (desc.className != lastClass) {
            def count = testCount.incrementAndGet()
            def now = new Date().format('yyyy-MM-dd HH:mm:ss.SSS Z')
            def threadId = Long.toHexString(Thread.currentThread().getId())
            if (lastClass != null) {
              println "$now <0x$threadId> END $lastClass"
            }
            println "$now <0x$threadId> Start ${desc.className} ($count/$ntestClasses)"
            lastTestClass.set(desc.className)
          }
        }
        afterTest { desc, result ->
          if (result.exceptions.size() > 0) {
            failureCount.incrementAndGet()
          }
        }
      }
    }
    doLast {
      if (ntestClasses > 0) {
        def count = new java.util.concurrent.atomic.AtomicInteger(0)
        def threadProcess = new Runnable() {
          @Override
          void run() {
            def index = 0
            def thread = Thread.currentThread()
            while ((index = count.getAndIncrement()) < ntestClassesGroups) {
              def now = new Date().format('yyyy-MM-dd HH:mm:ss.SSS Z')
              def threadId = Long.toHexString(Thread.currentThread().getId())
              def test = testTasks[index]
              println "$now <0x$threadId> STARTING tests: ${test.getIncludes()}"
              try {
                test.executeTests()
                def lastClass = lastTestClass.get()
                if (lastClass != null) {
                  println "$now <0x$threadId> END $lastClass"
                }
              } catch (Exception e) {
                print "Exception in thread '${thread.getName()}' $e "
                e.printStackTrace()
              }
              now = new Date().format('yyyy-MM-dd HH:mm:ss.SSS Z')
              println "$now <0x$threadId> ENDED tests: ${test.getIncludes()}"
            }
          }
        }
        def threads = new Thread[parallelism]
        parallelism.times { threads[it] = new Thread(threadProcess) }
        threads.each { it.start() }
        threads.each { it.join() }

        def progressTxt = file("${testObj.workingDir}/progress.txt").getAbsolutePath().toURI()
        def report = file("${testObj.workingDir}/html/${proj.name}/index.html").getAbsolutePath().toURI()
        if (failureCount.get() > 0) {
          println()
          def failureMsg = "FAILED: There were ${failureCount.get()} failures.\n"
          failureMsg    += "        See the progress report in: file://$progressTxt\n"
          failureMsg    += "        HTML report in: file://$report"
          throw new GradleException(failureMsg)
        } else {
          println()
          println("SUCCESS: See the progress report in: file://$progressTxt")
          println("         HTML report in: file://$report")
          println()
        }
      }
    }
  }
}


subprojects {
  // apply compiler options
  compileJava.options.encoding = 'UTF-8'

  javadoc {
    options {
      charSet = 'UTF-8'
      windowTitle = 'GemFire XD Java API Documentation'
      docTitle = "<h1>GemFire XD ${project.version} Java API</h1>"
      header = "<i>GemFire XD ${project.version}</i>"
      bottom = '<i>Copyright &copy; 2010-2015 Pivotal Software, Inc. All rights reserved.</i>'
      use = true
      links = [ 'http://docs.oracle.com/javase/7/docs/api/' ]
      verbose = true
    }
  }

  configurations {
    provided {
      description 'a dependency that is provided externally at runtime'
      visible true
    }

    testOutput {
      extendsFrom testCompile
      description 'a dependency that exposes test artifacts'
    }
  }

  // Here we want to disable all transitive dependencies on external artifacts.  This
  // allows us to lock down library versions.  However, we want project dependencies to
  // be transitive such that the libraries of a dependent project are automatically included.
  configurations.all {
    dependencies.all { dep ->
      if (dep instanceof ModuleDependency && !(dep instanceof ProjectDependency)) {
        dep.transitive = false
      }
    }
    resolutionStrategy {
      // fail eagerly on version conflict (includes transitive dependencies)
      // e.g. multiple different versions of the same dependency (group and name are equal)
      failOnVersionConflict()
    }
  }

  eclipse {
    classpath {
      defaultOutputDir = file('build-eclipse')
      plusConfigurations += [ configurations.provided ]     
    }
    // Several files have UTF-8 encoding and Eclipse running on Windows
    // will have trouble unless we tell it to use UTF-8 encoding.
    // This setting needs to go into the core.resources.prefs file,
    // which the JDT script isn't set up to configure
    eclipseJdt << {
      File f = file('.settings/org.eclipse.core.resources.prefs')
      f.write('eclipse.preferences.version=1\n')
      f.append('encoding/<project>=utf-8')
    }
  }

  cleanEclipse << {
    delete '.settings/org.eclipse.core.resources.prefs'
  }

  idea {
    module {
      scopes.PROVIDED.plus += [ configurations.provided ]
    }
  }

  sourceSets {
    main.compileClasspath += configurations.provided
    main.runtimeClasspath -= configurations.provided
    test.compileClasspath += configurations.provided
    test.runtimeClasspath += configurations.provided
  }

  javadoc.classpath += configurations.provided

  dependencies {
    compile 'com.google.code.findbugs:annotations:3.0.0'
    compile "log4j:log4j:${log4jVersion}"
    compile "org.slf4j:slf4j-api:${slf4jVersion}"
    compile "org.slf4j:slf4j-log4j12:${slf4jVersion}"

    testCompile "junit:junit:${junitVersion}"
    testCompile 'org.hamcrest:hamcrest-core:1.3'
    testCompile 'org.hamcrest:hamcrest-library:1.3'
    testCompile 'org.jmock:jmock:2.5.1'
    testCompile 'org.jmock:jmock-legacy:2.5.1'
    testCompile 'edu.umd.cs.mtc:multithreadedtc:1.01'
    testRuntime 'cglib:cglib-nodep:2.1_3'
    testRuntime 'org.objenesis:objenesis:1.0'
  }

  test {
    dependsOn "${subprojectBase}product"
    maxParallelForks = (2 * Runtime.getRuntime().availableProcessors())
    minHeapSize = '768m'
    maxHeapSize = '768m'

    def single = System.getProperty("junit.single")
    if (single == null || single.length() == 0) {
      include '**/*Test.class'
      exclude '**/*DUnitTest.class'
      exclude '**/*DUnit.class'
      exclude '**/derbyTesting/**'
    } else {
      include single
    }

    useJUnit {
      excludeCategories 'com.gemstone.junit.IntegrationTest'
      excludeCategories 'com.gemstone.junit.DistributedTest'
    }

    workingDir = "${testResultsBase}/junit"

    binResultsDir = file("${workingDir}/binary/${project.name}")
    reports.html.destination = file("${workingDir}/html/${project.name}")
    reports.junitXml.destination = file(workingDir)
  }
  task junitSingle1(type: Test) {
    def single = System.getProperty("junit.single")
    if (single == null || single.length() == 0) {
      include '**/BugsTest.class'
      include '**/DDLPersistenceHDFSTest.class'
    } else {
      include single
    }
  }
  task junitSingle2(type: Test) {
    include '**/*Test.class'
    exclude '**/BugsTest.class'
    exclude '**/DDLPersistenceHDFSTest.class'
    exclude '**/*DUnitTest.class'
    exclude '**/*DUnit.class'
    exclude '**/derbyTesting/**'
  }
  task junit {
    def testClasses = new ArrayList()
    testClasses.addAll(junitSingle1.getCandidateClassFiles().getFiles())
    def single = System.getProperty("junit.single")
    if (single == null || single.length() == 0) {
      testClasses.addAll(junitSingle2.getCandidateClassFiles().getFiles())
    }
    parallelTests(project, testClasses, test, 'junit', 3, test.maxParallelForks)
  }
  task junitReport(type: TestReport) {
    description 'Combines the parallel junit test reports.'
    destinationDir = file("${testResultsBase}/junit/html/${project.name}")
    mustRunAfter junitParallel
  }
  gradle.taskGraph.whenReady({ graph ->
    project.tasks.getByName('junitReport').reportOn project.tasks.withType(Test).matching {
      it.getName().startsWith('junitParallel')
    }
  })
  junit.dependsOn junitParallel, junitReport

  task dunitTest(type:Test) {
    dependsOn "${subprojectBase}product"
    maxParallelForks = Math.max((int)Math.sqrt(Runtime.getRuntime().availableProcessors() + 1) + 1, 2)
    minHeapSize = '512m'
    maxHeapSize = '512m'

    def single = System.getProperty("dunit.single")
    if (single == null || single.length() == 0) {
      include '**/*DUnitTest.class'
      include '**/*DUnit.class'
      exclude '**/pivotal/gemfirexd/wan/**/*DUnit.class'
    } else {
      include single
    }

    workingDir = "${testResultsBase}/dunit"

    binResultsDir = file("${workingDir}/binary/${project.name}")
    reports.html.destination = file("${workingDir}/html/${project.name}")
    reports.junitXml.destination = file(workingDir)

    //I'm hoping this might deal with SOME OOMEs I've seen
    //forkEvery 30
  }
  task dunit {
    def testClasses = dunitTest.getCandidateClassFiles().getFiles()
    parallelTests(project, testClasses, dunitTest, 'dunit', 4, dunitTest.maxParallelForks)
  }
  task dunitReport(type: TestReport) {
    description 'Combines the parallel dunit test reports.'
    destinationDir = file("${testResultsBase}/dunit/html/${project.name}")
    mustRunAfter dunitParallel
  }
  gradle.taskGraph.whenReady({ graph ->
    project.tasks.getByName('dunitReport').reportOn project.tasks.withType(Test).matching {
      it.getName().startsWith('dunitParallel')
    }
  })
  dunit.dependsOn dunitParallel, dunitReport

  task wanTest(type:Test) {
    dependsOn "${subprojectBase}product"
    maxParallelForks = (int)Math.sqrt(Runtime.getRuntime().availableProcessors() + 1)
    minHeapSize = '512m'
    maxHeapSize = '512m'

    def single = System.getProperty("wan.single")
    if (single == null || single.length() == 0) {
      include '**/pivotal/gemfirexd/wan/**/*DUnit.class'
    } else {
      include single
    }

    workingDir = "${testResultsBase}/wan"

    binResultsDir = file("${workingDir}/binary/${project.name}")
    reports.html.destination = file("${workingDir}/html/${project.name}")
    reports.junitXml.destination = file(workingDir)

    // increase the number of JVMs for WAN tests
    systemProperties 'gemfire.DUnitLauncher.NUM_VMS' : '8'
  }
  task wan {
    def wanClasses = wanTest.getCandidateClassFiles().getFiles()
    parallelTests(project, wanClasses, wanTest, 'wan', 1, wanTest.maxParallelForks)
  }
  task wanReport(type: TestReport) {
    description 'Combines the parallel wan test reports.'
    destinationDir = file("${testResultsBase}/wan/html/${project.name}")
    mustRunAfter wanParallel
  }
  gradle.taskGraph.whenReady({ graph ->
    project.tasks.getByName('wanReport').reportOn project.tasks.withType(Test).matching {
      it.getName().startsWith('wanParallel')
    }
  })
  wan.dependsOn wanParallel, wanReport

  task integrationTest(type:Test) {
    dependsOn "${subprojectBase}product"
    maxParallelForks = (2 * Runtime.getRuntime().availableProcessors())

    include '**/*Test.class'
    exclude '**/*DUnitTest.class'
    exclude '**/*DUnit.class'
    useJUnit {
      includeCategories 'com.gemstone.junit.IntegrationTest'
      excludeCategories 'com.gemstone.junit.UnitTest'
      excludeCategories 'com.gemstone.junit.DistributedTest'
    }    

    workingDir = "${testResultsBase}/integration"

    binResultsDir = file("${workingDir}/binary/${project.name}")
    reports.html.destination = file("${workingDir}/html/${project.name}")
    reports.junitXml.destination = file(workingDir)
  }

  // apply common test configuration
  gradle.taskGraph.whenReady({ graph ->
    tasks.withType(Test).each { test ->
      test.configure {

        jvmArgs = ['-XX:+HeapDumpOnOutOfMemoryError', '-XX:MaxPermSize=128M', '-XX:+UseParNewGC', '-XX:+UseConcMarkSweepGC', '-XX:CMSInitiatingOccupancyFraction=50', '-XX:+CMSClassUnloadingEnabled', '-ea']

        testLogging.exceptionFormat = 'full'

        systemProperties 'gemfire.DEFAULT_MAX_OPLOG_SIZE' : '10',
                         'gemfire.disallowMcastDefaults'  : 'true',
                         'java.net.preferIPv4Stack'       : 'true',
                         'jline.terminal'                 : 'scala.tools.jline.UnsupportedTerminal',
                         'store.test.resourceDir'         : "${projectDir}/src/test/resources",
                         'GEMFIREXD'                      : productDir.getAbsolutePath()

        def logLevel = System.getProperty('logLevel')
        if (logLevel != null && logLevel.length() > 0) {
          systemProperties 'gemfire.log-level'            : logLevel,
                           'logLevel'                     : logLevel
        }
        logLevel = System.getProperty('securityLogLevel')
        if (logLevel != null && logLevel.length() > 0) {
          systemProperties 'gemfire.security-log-level'   : logLevel,
                           'securityLogLevel'             : logLevel
        }

        environment 'GEMFIREXD'                           : productDir.getAbsolutePath(),
                    'JUNIT_JAR'                           : sourceSets.test.output.classesDir

        if (rootProject.name == 'snappy-store') {
          def eol = System.getProperty('line.separator')
          beforeTest { desc ->
            def now = new Date().format('yyyy-MM-dd HH:mm:ss.SSS Z')
            def progress = new File(workingDir, "progress.txt")
            def output = new File(workingDir, "output.txt")
            progress << "${now} Starting test ${desc.className} ${desc.name}${eol}"
            output << "${now} STARTING TEST ${desc.className} ${desc.name}${eol}${eol}"
          }
          onOutput { desc, event ->
            def output = new File(workingDir, "output.txt")
            def msg = event.message
            if (event.destination.toString() == 'StdErr') {
              msg = msg.replace("\n", "\n[stderr]  ")
            }
            output << msg
          }
          afterTest { desc, result ->
            def now = new Date().format('yyyy-MM-dd HH:mm:ss.SSS Z')
            def progress = new File(workingDir, "progress.txt")
            def output = new File(workingDir, "output.txt")
            progress << "${now} Completed test ${desc.className} ${desc.name} with result: ${result.resultType}${eol}"
            output << "${eol}${now} COMPLETED TEST ${desc.className} ${desc.name} with result: ${result.resultType}${eol}${eol}"
            result.exceptions.each { t ->
              progress << "  EXCEPTION: ${getStackTrace(t)}${eol}"
              output << "${getStackTrace(t)}${eol}"
            }
          }
        }
      }
    }
  })

  test.dependsOn subprojectBase + 'cleanTestOutput'
  junitParallel.dependsOn subprojectBase + 'cleanTestOutput'
  dunitTest.dependsOn subprojectBase + 'cleanDUnitOutput'
  dunitParallel.dependsOn subprojectBase + 'cleanDUnitOutput'
  wanTest.dependsOn subprojectBase + 'cleanWanOutput'
  wanParallel.dependsOn subprojectBase + 'cleanWanOutput'
  integrationTest.dependsOn subprojectBase + 'cleanIntegrationOutput'
  check.dependsOn.clear()
  check.dependsOn junit, dunit, wan
}

// maven publish tasks
subprojects {

  if (rootProject.name == 'snappy-store') {
    task packageSources(type: Jar, dependsOn: classes) {
      classifier = 'sources'
      from sourceSets.main.allSource
    }
    task packageDocs(type: Jar, dependsOn: javadoc) {
      classifier = 'javadoc'
      from javadoc
    }
    task packageTests(type: Jar, dependsOn: testClasses) {
      description 'Assembles a jar archive of test classes.'
      from sourceSets.test.output.classesDir
      classifier = 'tests'
    }
    artifacts {
      testOutput packageTests
    }
  }
  if (rootProject.hasProperty('enablePublish')) {
    artifacts {
      archives packageDocs, packageSources
    }

    uploadArchives {
      repositories {
        mavenDeployer {
          beforeDeployment { MavenDeployment deployment -> signing.signPom(deployment) }

          repository(url: "https://oss.sonatype.org/service/local/staging/deploy/maven2/") {
            authentication(userName: ossrhUsername, password: ossrhPassword)
          }
          snapshotRepository(url: "https://oss.sonatype.org/content/repositories/snapshots/") {
            authentication(userName: ossrhUsername, password: ossrhPassword)
          }

          pom.project {
            name PRODUCT_NAME
            packaging 'jar'
            // optionally artifactId can be defined here
            description 'SnappyData store based off Pivotal GemFireXD'
            url 'http://www.snappydata.io'

            scm {
              connection 'scm:git:https://github.com/SnappyDataInc/snappy-store.git'
              developerConnection 'scm:git:https://github.com/SnappyDataInc/snappy-store.git'
              url 'https://github.com/SnappyDataInc/snappy-store'
            }

            licenses {
              license {
                name 'The Apache License, Version 2.0'
                url 'http://www.apache.org/licenses/LICENSE-2.0.txt'
              }
            }

            developers {
              developer {
                id 'smenon'
                name 'Sudhir Menon'
                email 'smenon@snappydata.io'
              }
            }
          }
        }
      }
    }
  }
}

task junit {
  dependsOn subprojects.junit
}
task dunit {
  dependsOn "${subprojectBase}gemfirexd-tools:dunit"
}
task wan {
  dependsOn "${subprojectBase}gemfirexd-tools:wan"
}
task integrationTest {
  dependsOn subprojects.integrationTest
}

task combineReports(type: TestReport) {
  description 'Combines the test reports.'
  dependsOn cleanReports
  destinationDir = file("${testResultsBase}/combined-reports")
  mustRunAfter test, junit, dunit, wan, integrationTest
}

gradle.taskGraph.whenReady({ graph ->
  tasks.getByName('combineReports').reportOn rootProject.subprojects.collect{ it.tasks.withType(Test) }.flatten()
})

junit.dependsOn subprojects.junit
check.dependsOn.clear()
check.dependsOn junit, dunit
if (!Boolean.getBoolean('skip.wanTest')) {
  check.dependsOn wan
}
// skip combineReports for top-level builds which has its own combineReports
if (!rootProject.hasProperty('store')) {
  check.dependsOn combineReports
}

task generateSources {
  dependsOn subprojectBase + 'gemfire-jgroups:jgMagic'
  dependsOn subprojectBase + 'gemfire-core:createVersionPropertiesFile'
  dependsOn subprojectBase + 'gemfirexd-core:compileJavacc'
  dependsOn subprojectBase + 'gemfirexd-core:generatePropertiesFiles'
  dependsOn subprojectBase + 'gemfire-core:createVersionPropertiesFile'
  dependsOn subprojectBase + 'gemfirexd-shared:createVersionPropertiesFile'
  dependsOn subprojectBase + 'gemfirexd-core:doSplit'
  dependsOn subprojectBase + 'gemfirexd-client:generatePropertiesFiles'
  dependsOn subprojectBase + 'gemfirexd-tools:compileJavacc'
  dependsOn subprojectBase + 'gemfirexd-tools:generatePropertiesFiles'
}

def includeJar(def jarFile) {
  def jarName = jarFile.getName()
  return jarName.contains('jetty') || jarName.contains('spring') ||
    jarName.contains('hadoop') || jarName.contains('protobuf') ||
    jarName.contains('jersey') || jarName.contains('jetty') ||
    jarName.contains('hbase') || jarName.contains('jsr305') ||
    jarName.contains('pxf') || jarName.contains('jline')
}

// pack the entire GemFireXD product tree
task product(dependsOn: [ subprojectBase + 'gemfirexd-client:jar',
    subprojectBase + 'gemfirexd-core:shadowJar',
    subprojectBase + 'gemfirexd-tools:jar',
    subprojectBase + 'gemfirexd-shared:javadoc',
    subprojectBase + 'gemfirexd-core:javadoc' ]) << {

  delete productDir

  def sharedProject = project(subprojectBase + 'gemfirexd-shared')
  def clientProject = project(subprojectBase + 'gemfirexd-client')
  def gemcoreProject = project(subprojectBase + 'gemfire-core')
  def coreProject = project(subprojectBase + 'gemfirexd-core')
  def toolsProject = project(subprojectBase + 'gemfirexd-tools')

  def gcmDir = System.getProperty('GCMDIR', '/gcm')

  def extraJars = (gemcoreProject.configurations.provided - gemcoreProject.configurations.runtime +
        coreProject.configurations.provided - coreProject.configurations.runtime +
        toolsProject.configurations.provided - toolsProject.configurations.runtime).filter {
    includeJar(it)
  }
  // first copy the product and dependent jars
  copy {
    from(clientProject.jar.destinationDir) {
      include clientProject.jar.archiveName
    }
    from(coreProject.jar.destinationDir) {
      include coreProject.shadowJar.archiveName
    }
    from(toolsProject.jar.destinationDir) {
      include toolsProject.jar.archiveName
    }
    from extraJars
    into "${productDir}/lib"
  }

  // next the scripts
  copy {
    from(toolsProject.projectDir.getAbsolutePath() + '/bin') {
      include 'gfxd'
      include 'color'
      include 'appdirector/gemfirexd*'
      include 'dataextractor'
      include 'dataextractloader'
      include 'gfxd-completion.bash'
      if (osName.isWindows()) {
        include 'gfxd.bat'
        include 'dataextractor.bat'
        include 'dataextractloader.bat'
      }
    }
    into "${productDir}/bin"
    filter { line ->
      line.replaceAll('__VERSION__', version)
    }
    fileMode 0755
  }

  // the native JNI library
  if (osName.isLinux()) {
    copy {
      from coreProject.projectDir.getAbsolutePath() + '/lib'
      into "${productDir}/lib"
    }
  }

  // examples, javadocs, vsd
  copy {
    from(project(subprojectBase + 'gemfirexd-core').projectDir.getAbsolutePath() + '/../examples') {
      exclude 'src/main/java/mapreduce/README.txt'
      exclude 'src/main/java/mapreduce/pom.xml'
    }
    from(coreProject.projectDir.getAbsolutePath()) {
      include 'src/main/java/com/pivotal/gemfirexd/callbacks/DBSynchronizer.java'
      include 'src/main/java/com/pivotal/gemfirexd/callbacks/AsyncEventHelper.java'
    }
    into "${productDir}/examples"
  }
  copy {
    from(project(subprojectBase + 'gemfirexd-core').projectDir.getAbsolutePath() + '/../examples') {
      include 'src/main/java/mapreduce/README.txt'
      include 'src/main/java/mapreduce/pom.xml'
    }
    into "${productDir}/examples"
    filter { line ->
      line.replaceAll('__VERSION__', version)
    }
  }
  copy {
    from project(subprojectBase + 'gemfirexd-core').projectDir.getAbsolutePath() + '/../quickstart'
    into "${productDir}/quickstart"
  }
  copy {
    from "${gcmDir}/where/vsd/70/vsd"
    into "${productDir}/tools/vsd"
  }
  copy {
    from sharedProject.javadoc.destinationDir
    from coreProject.javadoc.destinationDir
    into "${productDir}/docs/japi"
  }
  copy {
    from(rootDir.getAbsolutePath() + '/release/images') {
      include 'GemFireXD_190x81.png'
    }
    from(rootDir.getAbsolutePath() + '/release/docfiles') {
      include 'copyright.html'
      include 'support.html'
      include 'DocIndex.css'
      include 'gfxd-index.html'
    }
    into "${productDir}/docs"
    rename 'gfxd-index.html', 'index.html'
  }
<<<<<<< HEAD

  copy {
    def osDir = osName.getFamilyName().replace(" ", "").toLowerCase()
    from (rootDir.getAbsolutePath() + '/snappy-store/tests/core/src/main/java') {
      include '**/*.bt'
      include '**/*.conf'
      include '**/*.inc'
      include '**/*.sql'
      include '**/*.prop'
      include '**/*.spec'
      include '**/*.gold'
      include '**/*.properties'
      include '**/*.keystore'
      include '**/*.ts'
      include '**/*.pl'
      include 'bin/testManagerLogWriter.sh'
      include 'hydratest/hydracheck/*.sh'
      include 'bin/scaleperf/*'
    }
    from (rootDir.getAbsolutePath() + '/snappy-store/tests/sql/src/main/java') {
      include '**/*.bt'
      include '**/*.conf'
      include '**/*.inc'
      include '**/*.sql'
      include '**/*.prop'
      include '**/*.spec'
      include '**/*.gold'
      include '**/*.properties'
      include '**/*.keystore'
      include '**/*.ts'
      include '**/*.pl'
    }
    into rootDir.getAbsolutePath() + '/snappy-store/tests/core/build-artifacts/' + osDir + '/classes/main'
=======
}

task cleanAll {
  dependsOn clean, subprojects.clean
}
task buildAll {
  dependsOn subprojects.assemble, subprojects.testClasses, product
  mustRunAfter cleanAll
}
check.mustRunAfter buildAll
task precheckin {
  if (project.hasProperty('gfxd')) {
    dependsOn cleanAll, buildAll, check
>>>>>>> dfe8ac43
  }
}<|MERGE_RESOLUTION|>--- conflicted
+++ resolved
@@ -919,7 +919,6 @@
     into "${productDir}/docs"
     rename 'gfxd-index.html', 'index.html'
   }
-<<<<<<< HEAD
 
   copy {
     def osDir = osName.getFamilyName().replace(" ", "").toLowerCase()
@@ -953,7 +952,7 @@
       include '**/*.pl'
     }
     into rootDir.getAbsolutePath() + '/snappy-store/tests/core/build-artifacts/' + osDir + '/classes/main'
-=======
+  }
 }
 
 task cleanAll {
@@ -967,6 +966,5 @@
 task precheckin {
   if (project.hasProperty('gfxd')) {
     dependsOn cleanAll, buildAll, check
->>>>>>> dfe8ac43
   }
 }
/*
 * Copyright (c) 2010-2015 Pivotal Software, Inc. All rights reserved.
 *
 * Licensed under the Apache License, Version 2.0 (the "License"); you
 * may not use this file except in compliance with the License. You
 * may obtain a copy of the License at
 *
 * http://www.apache.org/licenses/LICENSE-2.0
 *
 * Unless required by applicable law or agreed to in writing, software
 * distributed under the License is distributed on an "AS IS" BASIS,
 * WITHOUT WARRANTIES OR CONDITIONS OF ANY KIND, either express or
 * implied. See the License for the specific language governing
 * permissions and limitations under the License. See accompanying
 * LICENSE file.
 */
/*
 * Changes for SnappyData distributed computational and data platform.
 *
 * Portions Copyright (c) 2018 SnappyData, Inc. All rights reserved.
 *
 * Licensed under the Apache License, Version 2.0 (the "License"); you
 * may not use this file except in compliance with the License. You
 * may obtain a copy of the License at
 *
 * http://www.apache.org/licenses/LICENSE-2.0
 *
 * Unless required by applicable law or agreed to in writing, software
 * distributed under the License is distributed on an "AS IS" BASIS,
 * WITHOUT WARRANTIES OR CONDITIONS OF ANY KIND, either express or
 * implied. See the License for the specific language governing
 * permissions and limitations under the License. See accompanying
 * LICENSE file.
 */

package com.gemstone.gemfire.internal.cache;

import java.io.*;
import java.lang.reflect.InvocationTargetException;
import java.lang.reflect.Method;
import java.net.InetSocketAddress;
import java.net.URL;
import java.net.UnknownHostException;
import java.util.*;
import java.util.Map.Entry;
import java.util.concurrent.*;
import java.util.concurrent.ThreadPoolExecutor.CallerRunsPolicy;
import java.util.concurrent.atomic.AtomicInteger;
import java.util.concurrent.atomic.AtomicReference;
import java.util.concurrent.locks.ReentrantReadWriteLock;
import javax.naming.Context;

import com.gemstone.gemfire.*;
import com.gemstone.gemfire.admin.internal.SystemMemberCacheEventProcessor;
import com.gemstone.gemfire.cache.*;
import com.gemstone.gemfire.cache.TimeoutException;
import com.gemstone.gemfire.cache.asyncqueue.AsyncEventQueue;
import com.gemstone.gemfire.cache.asyncqueue.AsyncEventQueueFactory;
import com.gemstone.gemfire.cache.asyncqueue.internal.AsyncEventQueueFactoryImpl;
import com.gemstone.gemfire.cache.asyncqueue.internal.AsyncEventQueueImpl;
import com.gemstone.gemfire.cache.client.ClientCache;
import com.gemstone.gemfire.cache.client.ClientRegionFactory;
import com.gemstone.gemfire.cache.client.ClientRegionShortcut;
import com.gemstone.gemfire.cache.client.Pool;
import com.gemstone.gemfire.cache.client.PoolFactory;
import com.gemstone.gemfire.cache.client.PoolManager;
import com.gemstone.gemfire.cache.client.internal.ClientMetadataService;
import com.gemstone.gemfire.cache.client.internal.ClientRegionFactoryImpl;
import com.gemstone.gemfire.cache.client.internal.PoolImpl;
import com.gemstone.gemfire.cache.execute.FunctionService;
import com.gemstone.gemfire.cache.hdfs.HDFSStoreFactory;
import com.gemstone.gemfire.cache.hdfs.internal.HDFSIntegrationUtil;
import com.gemstone.gemfire.cache.hdfs.internal.HDFSStoreCreation;
import com.gemstone.gemfire.cache.hdfs.internal.HDFSStoreFactoryImpl;
import com.gemstone.gemfire.cache.hdfs.internal.HDFSStoreImpl;
import com.gemstone.gemfire.cache.hdfs.internal.hoplog.HDFSFlushQueueFunction;
import com.gemstone.gemfire.cache.hdfs.internal.hoplog.HDFSForceCompactionFunction;
import com.gemstone.gemfire.cache.hdfs.internal.hoplog.HDFSLastCompactionTimeFunction;
import com.gemstone.gemfire.cache.hdfs.internal.hoplog.HDFSRegionDirector;
import com.gemstone.gemfire.cache.hdfs.internal.hoplog.HDFSStoreDirector;
import com.gemstone.gemfire.cache.query.QueryService;
import com.gemstone.gemfire.cache.query.internal.CqService;
import com.gemstone.gemfire.cache.query.internal.DefaultQuery;
import com.gemstone.gemfire.cache.query.internal.DefaultQueryService;
import com.gemstone.gemfire.cache.query.internal.QueryMonitor;
import com.gemstone.gemfire.cache.server.CacheServer;
import com.gemstone.gemfire.cache.snapshot.CacheSnapshotService;
import com.gemstone.gemfire.cache.util.BridgeServer;
import com.gemstone.gemfire.cache.util.GatewayConflictResolver;
import com.gemstone.gemfire.cache.util.GatewayHub;
import com.gemstone.gemfire.cache.util.ObjectSizer;
import com.gemstone.gemfire.cache.wan.GatewayReceiver;
import com.gemstone.gemfire.cache.wan.GatewayReceiverFactory;
import com.gemstone.gemfire.cache.wan.GatewaySender;
import com.gemstone.gemfire.cache.wan.GatewaySenderFactory;
import com.gemstone.gemfire.distributed.DistributedLockService;
import com.gemstone.gemfire.distributed.DistributedMember;
import com.gemstone.gemfire.distributed.DistributedSystem;
import com.gemstone.gemfire.distributed.DistributedSystemDisconnectedException;
import com.gemstone.gemfire.distributed.internal.*;
import com.gemstone.gemfire.distributed.internal.DistributionAdvisor.Profile;
import com.gemstone.gemfire.distributed.internal.locks.DLockService;
import com.gemstone.gemfire.distributed.internal.membership.InternalDistributedMember;
import com.gemstone.gemfire.i18n.LogWriterI18n;
import com.gemstone.gemfire.internal.*;
import com.gemstone.gemfire.internal.HostStatSampler.StatsSamplerCallback;
import com.gemstone.gemfire.internal.cache.BucketRegion.RawValueFactory;
import com.gemstone.gemfire.internal.cache.DiskInitFile.DiskRegionFlag;
import com.gemstone.gemfire.internal.cache.control.InternalResourceManager;
import com.gemstone.gemfire.internal.cache.control.InternalResourceManager.ResourceType;
import com.gemstone.gemfire.internal.cache.control.MemoryThresholdListener;
import com.gemstone.gemfire.internal.cache.control.ResourceAdvisor;
import com.gemstone.gemfire.internal.cache.ha.HARegionQueue;
import com.gemstone.gemfire.internal.cache.locks.ExclusiveSharedSynchronizer;
import com.gemstone.gemfire.internal.cache.lru.HeapEvictor;
import com.gemstone.gemfire.internal.cache.lru.OffHeapEvictor;
import com.gemstone.gemfire.internal.cache.partitioned.RedundancyAlreadyMetException;
import com.gemstone.gemfire.internal.cache.persistence.BackupManager;
import com.gemstone.gemfire.internal.cache.persistence.PersistentMemberID;
import com.gemstone.gemfire.internal.cache.persistence.PersistentMemberManager;
import com.gemstone.gemfire.internal.cache.persistence.query.TemporaryResultSetFactory;
import com.gemstone.gemfire.internal.cache.snapshot.CacheSnapshotServiceImpl;
import com.gemstone.gemfire.internal.cache.store.SerializedDiskBuffer;
import com.gemstone.gemfire.internal.cache.tier.sockets.AcceptorImpl;
import com.gemstone.gemfire.internal.cache.tier.sockets.CacheClientNotifier;
import com.gemstone.gemfire.internal.cache.tier.sockets.CacheClientProxy;
import com.gemstone.gemfire.internal.cache.tier.sockets.ClientHealthMonitor;
import com.gemstone.gemfire.internal.cache.tier.sockets.ClientProxyMembershipID;
import com.gemstone.gemfire.internal.cache.versions.RegionVersionHolder;
import com.gemstone.gemfire.internal.cache.versions.RegionVersionVector;
import com.gemstone.gemfire.internal.cache.versions.VersionSource;
import com.gemstone.gemfire.internal.cache.versions.VersionTag;
import com.gemstone.gemfire.internal.cache.wan.AbstractGatewaySender;
import com.gemstone.gemfire.internal.cache.wan.GatewayReceiverFactoryImpl;
import com.gemstone.gemfire.internal.cache.wan.GatewaySenderAdvisor;
import com.gemstone.gemfire.internal.cache.wan.GatewaySenderAttributes;
import com.gemstone.gemfire.internal.cache.wan.GatewaySenderFactoryImpl;
import com.gemstone.gemfire.internal.cache.wan.parallel.ParallelGatewaySenderQueue;
import com.gemstone.gemfire.internal.cache.xmlcache.CacheXmlParser;
import com.gemstone.gemfire.internal.cache.xmlcache.CacheXmlPropertyResolver;
import com.gemstone.gemfire.internal.cache.xmlcache.PropertyResolver;
import com.gemstone.gemfire.internal.i18n.LocalizedStrings;
import com.gemstone.gemfire.internal.jndi.JNDIInvoker;
import com.gemstone.gemfire.internal.jta.TransactionManagerImpl;
import com.gemstone.gemfire.internal.offheap.MemoryAllocator;
import com.gemstone.gemfire.internal.offheap.SimpleMemoryAllocatorImpl.ChunkType;
import com.gemstone.gemfire.internal.shared.BufferAllocator;
import com.gemstone.gemfire.internal.shared.ClientSharedUtils;
import com.gemstone.gemfire.internal.shared.HeapBufferAllocator;
import com.gemstone.gemfire.internal.shared.LauncherBase;
import com.gemstone.gemfire.internal.shared.NativeCalls;
import com.gemstone.gemfire.internal.shared.unsafe.UnsafeHolder;
import io.snappydata.collection.OpenHashSet;
import com.gemstone.gemfire.internal.shared.SystemProperties;
import com.gemstone.gemfire.internal.shared.Version;
import com.gemstone.gemfire.internal.shared.unsafe.DirectBufferAllocator;
import com.gemstone.gemfire.internal.snappy.CallbackFactoryProvider;
import com.gemstone.gemfire.internal.snappy.StoreCallbacks;
import com.gemstone.gemfire.internal.snappy.memory.MemoryManagerStats;
import com.gemstone.gemfire.internal.tcp.ConnectionTable;
import com.gemstone.gemfire.internal.util.ArrayUtils;
import com.gemstone.gemfire.internal.util.concurrent.FutureResult;
import com.gemstone.gemfire.lang.Identifiable;
import com.gemstone.gemfire.management.cli.CommandService;
import com.gemstone.gemfire.management.internal.JmxManagerAdvisee;
import com.gemstone.gemfire.management.internal.JmxManagerAdvisor;
import com.gemstone.gemfire.management.internal.beans.ManagementListener;
import com.gemstone.gemfire.memcached.GemFireMemcachedServer;
import com.gemstone.gemfire.memcached.GemFireMemcachedServer.Protocol;
import com.gemstone.gemfire.pdx.PdxInstance;
import com.gemstone.gemfire.pdx.PdxInstanceFactory;
import com.gemstone.gemfire.pdx.PdxSerializer;
import com.gemstone.gemfire.pdx.ReflectionBasedAutoSerializer;
import com.gemstone.gemfire.pdx.internal.AutoSerializableManager;
import com.gemstone.gemfire.pdx.internal.PdxInstanceFactoryImpl;
import com.gemstone.gemfire.pdx.internal.PdxInstanceImpl;
import com.gemstone.gemfire.pdx.internal.TypeRegistry;
import com.gemstone.gnu.trove.THashSet;
import io.snappydata.collection.ObjectObjectHashMap;

// @todo somebody Come up with more reasonable values for {@link #DEFAULT_LOCK_TIMEOUT}, etc.
/**
 * GemFire's implementation of a distributed {@link com.gemstone.gemfire.cache.Cache}.
 *
 * @author Darrel Schneider
 */
public class GemFireCacheImpl implements InternalCache, ClientCache, HasCachePerfStats, DistributionAdvisee {

  public static final SystemProperties sysProps = SystemProperties
      .getServerInstance();

  // moved *SERIAL_NUMBER stuff to DistributionAdvisor

  /** The default number of seconds to wait for a distributed lock */
  public static final int DEFAULT_LOCK_TIMEOUT = sysProps.getInteger(
      "Cache.defaultLockTimeout", 60);

  /**
   * The default duration (in seconds) of a lease on a distributed lock
   */
  public static final int DEFAULT_LOCK_LEASE = sysProps.getInteger(
      "Cache.defaultLockLease", 120);

  /** The default "copy on read" attribute value */
  public static final boolean DEFAULT_COPY_ON_READ = false;

  /** the last instance of GemFireCache created */
  private static volatile GemFireCacheImpl instance = null;
  /**
   * Just like instance but is valid for a bit longer so that pdx can still find the cache during a close.
   */
  private static volatile GemFireCacheImpl pdxInstance = null;

  /**
   * The default amount of time to wait for a <code>netSearch</code> to complete
   */
  public static final int DEFAULT_SEARCH_TIMEOUT = sysProps.getInteger(
      "Cache.defaultSearchTimeout", 300);

  /**
   * The <code>CacheLifecycleListener</code> s that have been registered in this VM
   */
  private static final Set cacheLifecycleListeners = new HashSet();

  /**
   * Define LocalRegion.ASYNC_EVENT_LISTENERS=true to invoke event listeners in the background
   */
  public static final boolean ASYNC_EVENT_LISTENERS = sysProps.getBoolean(
      "Cache.ASYNC_EVENT_LISTENERS", false);

  /**
   * If true then when a delta is applied the size of the entry value will be recalculated. If false (the default) then
   * the size of the entry value is unchanged by a delta application. Not a final so that tests can change this value.
   */
  public static boolean DELTAS_RECALCULATE_SIZE = sysProps.getBoolean(
      "DELTAS_RECALCULATE_SIZE", false);

  public static final int EVENT_QUEUE_LIMIT = sysProps.getInteger(
      "Cache.EVENT_QUEUE_LIMIT", 4096);

  /**
   * System property to limit the max query-execution time. By default its turned off (-1), the time is set in MiliSecs.
   */
  public static final int MAX_QUERY_EXECUTION_TIME = sysProps.getInteger(
      "Cache.MAX_QUERY_EXECUTION_TIME", -1);

  /**
   * Maximum number of disk compaction and related tasks that can be scheduled.
   */
  public static final int MAX_CONCURRENT_DISK_COMPACTIONS = sysProps.getInteger(
      "MAX_CONCURRENT_COMPACTIONS", sysProps.getInteger("MAX_CONCURRENT_ROLLS", 4));

  /**
   * This system property indicates that maximum number of delayed disk write
   * tasks that can be pending before submitting the tasks start blocking.
   * These tasks are things like unpreblow oplogs, delete oplogs, etc.
   */
  public static final int MAX_PENDING_DISK_TASKS = sysProps.getInteger(
      "disk.MAX_PENDING_TASKS", 10);

  /**
   * System property to disable query monitor even if resource manager is in use
   */
  public final boolean QUERY_MONITOR_DISABLED_FOR_LOW_MEM = sysProps.getBoolean(
      "Cache.DISABLE_QUERY_MONITOR_FOR_LOW_MEMORY", false);

  /**
   * System property to disable default snapshot
   */
  public boolean DEFAULT_SNAPSHOT_ENABLED = sysProps.getBoolean(
      "cache.ENABLE_DEFAULT_SNAPSHOT_ISOLATION", false);

  private final boolean DEFAULT_SNAPSHOT_ENABLED_TEST = sysProps.getBoolean(
      "cache.ENABLE_DEFAULT_SNAPSHOT_ISOLATION_TEST", false);

  /**
   * Property set to true if resource manager heap percentage is set and query monitor is required
   */
  public static Boolean QUERY_MONITOR_REQUIRED_FOR_RESOURCE_MANAGER = Boolean.FALSE;

  /**
   * True if the user is allowed lock when memory resources appear to be overcommitted. 
   */
  public static final boolean ALLOW_MEMORY_LOCK_WHEN_OVERCOMMITTED = sysProps.getBoolean(
      "Cache.ALLOW_MEMORY_OVERCOMMIT", false);

  
  //time in ms
  private static final int FIVE_HOURS = 5 * 60 * 60 * 1000;
  /** To test MAX_QUERY_EXECUTION_TIME option. */
  public int TEST_MAX_QUERY_EXECUTION_TIME = -1;
  public boolean TEST_MAX_QUERY_EXECUTION_TIME_OVERRIDE_EXCEPTION = false;

  // ///////////////////// Instance Fields ///////////////////////

  private final InternalDistributedSystem system;

  private final DM dm;

  private final InternalDistributedMember myId;

  // This is a HashMap because I know that clear() on it does
  // not allocate objects.
  private final HashMap rootRegions;

  /**
   * True if this cache is being created by a ClientCacheFactory.
   */
  private final boolean isClient;
  protected PoolFactory clientpf;
  /**
   * It is not final to allow cache.xml parsing to set it.
   */
  private Pool defaultPool;

  private final ConcurrentHashMap<String, LocalRegion> pathToRegion =
      new ConcurrentHashMap<>();

  protected volatile boolean isClosing = false;
  protected volatile boolean closingGatewayHubsByShutdownAll = false;
  protected volatile boolean closingGatewaySendersByShutdownAll = false;
  protected volatile boolean closingGatewayReceiversByShutdownAll = false;

  /** Amount of time (in seconds) to wait for a distributed lock */
  private int lockTimeout = DEFAULT_LOCK_TIMEOUT;

  /** Amount of time a lease of a distributed lock lasts */
  private int lockLease = DEFAULT_LOCK_LEASE;

  /** Amount of time to wait for a <code>netSearch</code> to complete */
  private int searchTimeout = DEFAULT_SEARCH_TIMEOUT;

  private final CachePerfStats cachePerfStats;

  /** Date on which this instances was created */
  private final Date creationDate;

  /** thread pool for event dispatching */
  private final ThreadPoolExecutor eventThreadPool;

  /**
   * GemFireXD's static distribution advisee.
   */
  private volatile DistributionAdvisee gfxdAdvisee;

  /**
   * the list of all bridge servers. CopyOnWriteArrayList is used to allow concurrent add, remove and retrieval
   * operations. It is assumed that the traversal operations on bridge servers list vastly outnumber the mutative
   * operations such as add, remove.
   */
  private volatile List allBridgeServers = new CopyOnWriteArrayList();

  /**
   * Controls updates to the list of all gateway senders
   *
   * @see #allGatewaySenders
   */
  public final Object allGatewaySendersLock = new Object();

  /**
   * the set of all gateway senders. It may be fetched safely (for enumeration), but updates must by synchronized via
   * {@link #allGatewaySendersLock}
   */
  private volatile Set<GatewaySender> allGatewaySenders = Collections.emptySet();

  /**
   * The list of all async event queues added to the cache. 
   * CopyOnWriteArrayList is used to allow concurrent add, remove and retrieval operations.
   */
  private volatile Set<AsyncEventQueue> allAsyncEventQueues = new CopyOnWriteArraySet<AsyncEventQueue>();
  
  /**
   * Controls updates to the list of all gateway receivers
   *
   * @see #allGatewayReceivers
   */
  public final Object allGatewayReceiversLock = new Object();

  /**
   * the list of all gateway Receivers. It may be fetched safely (for enumeration), but updates must by synchronized via
   * {@link #allGatewayReceiversLock}
   */
  private volatile Set<GatewayReceiver> allGatewayReceivers = Collections.emptySet();

  /** PartitionedRegion instances (for required-events notification */
  // This is a HashSet because I know that clear() on it does not
  // allocate any objects.
  private final HashSet<PartitionedRegion> partitionedRegions =
    new HashSet<PartitionedRegion>();

  /**
   * Fix for 42051 This is a map of regions that are in the process of being destroyed. We could potentially leave the
   * regions in the pathToRegion map, but that would entail too many changes at this point in the release. We need to
   * know which regions are being destroyed so that a profile exchange can get the persistent id of the destroying
   * region and know not to persist that ID if it receives it as part of the persistent view.
   */
  private final ConcurrentMap<String, DistributedRegion> regionsInDestroy =
    new ConcurrentHashMap<String, DistributedRegion>();

  /**
   * The <code>GatewayHub</code>s registered on this <code>Cache</code>
   *
   * @guarded.By {@link #allGatewayHubsLock}
   */
  private volatile GatewayHubImpl allGatewayHubs[] = new GatewayHubImpl[0];

  /**
   * Controls updates to {@link #allGatewayHubs}
   */
  public final Object allGatewayHubsLock = new Object();
  
  /**
   * conflict resolver for WAN, if any
   * @guarded.By {@link #allGatewayHubsLock}
   */
  private GatewayConflictResolver gatewayConflictResolver;

  /** Is this is "server" cache? */
  private boolean isServer = false;

  /** transaction manager for this cache */
  private final TXManagerImpl txMgr;

  /** persistent TXId generator */
  //private final PersistentUUIDAdvisor txIdAdvisor;

  /** Copy on Read feature for all read operations e.g. get */
  private volatile boolean copyOnRead = DEFAULT_COPY_ON_READ;
  
  /** The named region attributes registered with this cache. */
  private final Map namedRegionAttributes = Collections.synchronizedMap(new HashMap());

  /**
   * if this cache was forced to close due to a forced-disconnect, we retain a ForcedDisconnectException that can be
   * used as the cause
   */
  private boolean forcedDisconnect;

  /**
   * if this cache was forced to close due to a forced-disconnect or system failure, this keeps track of the reason
   */
  protected volatile Throwable disconnectCause = null;

  /** context where this cache was created -- for debugging, really... */
  public Exception creationStack = null;

  /**
   * a system timer task for cleaning up old bridge thread event entries
   */
  private EventTracker.ExpiryTask recordedEventSweeper;

  private TombstoneService tombstoneService;

  private final ReentrantReadWriteLock lockForSnapshotRvv = new ReentrantReadWriteLock();

  private volatile RvvSnapshotTestHook testHook;
  private volatile RowScanTestHook rowScanTestHook;
  /**
   * DistributedLockService for PartitionedRegions. Remains null until the first PartitionedRegion is created. Destroyed
   * by GemFireCache when closing the cache. Protected by synchronization on this GemFireCache.
   *
   * @guarded.By prLockServiceLock
   */
  private DistributedLockService prLockService;

  /**
   * lock used to access prLockService
   */
  private final Object prLockServiceLock = new Object();

  private volatile DistributedRegion cachedPRRoot;

  private final InternalResourceManager resourceManager;

  private final AtomicReference<BackupManager> backupManager =
    new AtomicReference<BackupManager>();

  private HeapEvictor heapEvictor = null;
  
  private OffHeapEvictor offHeapEvictor = null;

  private final Object heapEvictorLock = new Object();
  
  private final Object offHeapEvictorLock = new Object();

  private final long memorySize;
  private final BufferAllocator bufferAllocator;

  private ResourceEventsListener listener;

  /**
   * Enabled when CacheExistsException issues arise in debugging
   *
   * @see #creationStack
   */
  private static final boolean DEBUG_CREATION_STACK = false;

  private volatile QueryMonitor queryMonitor;

  private final Object queryMonitorLock = new Object();

  private final PersistentMemberManager persistentMemberManager;

  private ClientMetadataService clientMetadatService = null;

  private final Object clientMetaDatServiceLock = new Object();

  private volatile boolean isShutDownAll = false;

  private transient final ReentrantReadWriteLock rvvSnapshotLock = new ReentrantReadWriteLock();
  /**
   * Set of members that are not yet ready. Currently used by GemFireXD during
   * initial DDL replay to indicate that the member should not be chosen for
   * primary buckets.
   */
  private final HashSet<InternalDistributedMember> unInitializedMembers =
      new HashSet<InternalDistributedMember>();

  /**
   * Set of {@link BucketAdvisor}s for this node that are pending for volunteer
   * for primary due to uninitialized node (GemFireXD DDL replay in progress).
   */
  private final LinkedHashSet<BucketAdvisor> deferredVolunteerForPrimary =
      new LinkedHashSet<BucketAdvisor>();

  private final ResourceAdvisor resourceAdvisor;
  private final JmxManagerAdvisor jmxAdvisor;

  private final int serialNumber;

  /** indicates whether this is a GemFireXD system */
  private static boolean gfxdSystem;

  private final CacheConfig cacheConfig;
  
  // Stores the properties used to initialize declarables.
  private final Map<Declarable, Properties> declarablePropertiesMap = new ConcurrentHashMap<Declarable, Properties>();
  
  // Indicates whether foreign key checks for events received on WAN gateways should be skipped when applying them 
  private boolean skipFKChecksForGatewayEvents = false;

  /** {@link PropertyResolver} to resolve ${} type property strings */
  protected static PropertyResolver resolver;

  protected static boolean xmlParameterizationEnabled =
      !sysProps.getBoolean("xml.parameterization.disabled", false);

  /**
   * the memcachedServer instance that is started when {@link DistributionConfig#getMemcachedPort()}
   * is specified
   */
  private GemFireMemcachedServer memcachedServer;

  private String vmIdRegionPath;

  /**
   * Thread pool used by all disk stores for disk compaction and related tasks.
   */
  private final ThreadPoolExecutor diskStoreTaskPool;

  /**
   * Thread pool used by all disk stores for delayed disk write tasks
   * that can be expensive like unpreblow oplogs, delete oplogs, etc.
   */
  private final ThreadPoolExecutor diskDelayedWritePool;

  //TODO:Suranjan This has to be replcaed with better approach. guava cache or WeakHashMap.
  private final Map<String, Map<Object, BlockingQueue<RegionEntry>
    /*RegionEntry*/>>  oldEntryMap;
  
  private ScheduledExecutorService oldEntryMapCleanerService;

  /**
   * Time interval after which oldentries cleaner thread run
   */
  public static long OLD_ENTRIES_CLEANER_TIME_INTERVAL = Long.getLong("gemfire" +
      ".snapshot-oldentries-cleaner-time-interval", 20000);


  /**
   * Test only method
   *
   * @param oldEntriesCleanerTimeInterval
   */
  public void setOldEntriesCleanerTimeIntervalAndRestart(long
      oldEntriesCleanerTimeInterval) {
    OLD_ENTRIES_CLEANER_TIME_INTERVAL = oldEntriesCleanerTimeInterval;
    if (oldEntryMapCleanerService != null) {
      oldEntryMapCleanerService.shutdownNow();
      oldEntryMapCleanerService = Executors.newScheduledThreadPool(1);
      oldEntryMapCleanerService.scheduleAtFixedRate(new OldEntriesCleanerThread(), 0,
          OLD_ENTRIES_CLEANER_TIME_INTERVAL,
          TimeUnit.MILLISECONDS);
    }
  }

  // For each entry this should be in sync
  public void removeRegionFromOldEntryMap(String regionPath) {
    synchronized (this.oldEntryMap) {
      Map<Object, BlockingQueue<RegionEntry>> map = oldEntryMap.remove(regionPath);
      if (GemFireCacheImpl.hasNewOffHeap() && map != null) {
        for (BlockingQueue<RegionEntry> values : map.values()) {
          if (values != null) {
            for (RegionEntry re : values) {
              Object value = re._getValue();
              if (value instanceof SerializedDiskBuffer) {
                ((SerializedDiskBuffer)value).release();
              }
            }
          }
        }
      }
    }
  }

  public long getOldEntryRemovalPeriod() {
    return OLD_ENTRIES_CLEANER_TIME_INTERVAL;
  }
  // For each entry this should be in sync

  public void addOldEntry(NonLocalRegionEntry oldRe, RegionEntry newEntry,
      LocalRegion region, EntryEventImpl event) {
    if (!snapshotEnabled()) {
      return;
    }

    // Insert specific case
    // just add the newEntry in TXState for rollback.
    TXStateInterface tx = event.getTXState(region);
    if (tx != null) {
      TXState txState = tx.getLocalTXState();
      if (txState != null) {
        txState.addCommittedRegionEntryReference(oldRe == null ? Token.TOMBSTONE : oldRe, newEntry, region);
      }
    }

    if (oldRe == null) {
      return;
    }

    final String regionPath = region.getFullPath();
    // ask for pool memory before continuing
    if (!region.reservedTable() && region.needAccounting()) {
      region.calculateEntryOverhead(oldRe);
      region.acquirePoolMemory(0, oldRe.getValueSize(), oldRe.isForDelete(), null, true);
    }

    if (getLoggerI18n().fineEnabled()) {
      getLoggerI18n().info(LocalizedStrings.DEBUG, "For " + regionPath + " adding " +
          oldRe + " to oldEntrMap" + ". The entry in region is " + newEntry + " version in region " +
          newEntry.getVersionStamp().getEntryVersion());
    }

    Map<Object, BlockingQueue<RegionEntry>> snapshot = this.oldEntryMap.get(regionPath);
    if (snapshot != null) {
      enqueueOldEntry(oldRe, snapshot);
    } else {
      synchronized (this.oldEntryMap) {
        snapshot = this.oldEntryMap.get(regionPath);
        if (snapshot == null) {
          BlockingQueue<RegionEntry> oldEntryqueue = new LinkedBlockingDeque<RegionEntry>();
          snapshot = new ConcurrentHashMap<Object, BlockingQueue<RegionEntry>>();
          oldEntryqueue.add(oldRe);
          snapshot.put(oldRe.getKeyCopy(), oldEntryqueue);
          this.oldEntryMap.put(regionPath, snapshot);
        } else {
          enqueueOldEntry(oldRe, snapshot);
        }
      }
    }

    if (getLoggerI18n().fineEnabled()) {
      getLoggerI18n().info(LocalizedStrings.DEBUG, "For key  " + oldRe.getKeyCopy() + " " +
          "the entries are " + snapshot.get(oldRe.getKeyCopy()));
    }
  }

  // for one entry it will always be called in a lock so assuming no sync
  private void enqueueOldEntry(RegionEntry oldRe, Map<Object, BlockingQueue<RegionEntry>> snapshot) {
    BlockingQueue<RegionEntry> oldEntryqueue = snapshot.get(oldRe.getKeyCopy());
    if (oldEntryqueue == null) {
      oldEntryqueue = new LinkedBlockingDeque<RegionEntry>();
      oldEntryqueue.add(oldRe);
      snapshot.put(oldRe.getKeyCopy(), oldEntryqueue);
    } else {
      oldEntryqueue.add(oldRe);
    }
  }


  // keeping this for debug purposes
  final void printOldEntries(Region region, final Object entryKey,
      final Map<String, Map<VersionSource, RegionVersionHolder>> snapshot, final boolean
      checkValid, RegionEntry re, TXState txState) {


    String regionPath = region.getFullPath();

    List<RegionEntry> oldEntries = new ArrayList<>();
    Map<Object, BlockingQueue<RegionEntry>> regionMap = oldEntryMap.get(regionPath);
    if (regionMap == null) {
      if (true) {
        getLoggerI18n().info(LocalizedStrings.DEBUG, "For region  " + region + " the snapshot doesn't have any snapshot yet but there " +
            "are entries present in the region" +
            " the RVV " + ((LocalRegion)region).getVersionVector().fullToString() + " and snapshot RVV " +
            ((LocalRegion)region).getVersionVector().getSnapShotOfMemberVersion() + "against the key " + entryKey +
            " the entry in region is " + re + " with version " + re.getVersionStamp().asVersionTag());
      }
      return;
    }

    BlockingQueue<RegionEntry> entries = regionMap.get(entryKey);
    if (entries == null) {
      if (getLoggerI18n().fineEnabled()) {
        getLoggerI18n().info(LocalizedStrings.DEBUG, "For region  " + region + " the snapshot doesn't have any snapshot yet but there " +
            "are entries present in the region" +
            " the RVV " + ((LocalRegion)region).getVersionVector().fullToString() + " and snapshot RVV " +
            ((LocalRegion)region).getVersionVector().getSnapShotOfMemberVersion() + " the entries are " + entries + " against the key " + entryKey +
            " the entry in region is " + re + " with version " + re.getVersionStamp().asVersionTag());
      }
      return;
    }

    getLoggerI18n().info(LocalizedStrings.DEBUG, "For region  " + region +
        " the RVV " + ((LocalRegion)region).getVersionVector().fullToString() + " and snapshot RVV " +
        ((LocalRegion)region).getVersionVector().getSnapShotOfMemberVersion() + " the entries are " + entries +
        "against the key " + entryKey +
        " the entry in region is " + re + " with version " + re.getVersionStamp().asVersionTag());
  }

  final Object readOldEntry(Region region, final Object entryKey,
      final Map<String, Map<VersionSource, RegionVersionHolder>> snapshot, final boolean
      checkValid, RegionEntry re, TXState txState) {
    String regionPath = region.getFullPath();
    if (re.getVersionStamp().getEntryVersion() <= 1) {
      RegionEntry oldRegionEntry = NonLocalRegionEntry.newEntry(re.getKeyCopy(), Token.TOMBSTONE,
          (LocalRegion)region, re.getVersionStamp().asVersionTag());
      if (getLoggerI18n().fineEnabled()) {
        getLoggerI18n().fine("Returning TOMBSTONE");
      }
      return oldRegionEntry;
    } else {
      List<RegionEntry> oldEntries = new ArrayList<>();
      Map<Object, BlockingQueue<RegionEntry>> regionMap = oldEntryMap.get(regionPath);
      if (regionMap == null) {
        if (getLoggerI18n().fineEnabled()) {
          getLoggerI18n().info(LocalizedStrings.DEBUG,"For region  " + region + " the snapshot doesn't have any snapshot yet but there " +
              "are entries present in the region" +
              " the RVV " + ((LocalRegion)region).getVersionVector().fullToString() + " and snapshot RVV " +
              ((LocalRegion)region).getVersionVector().getSnapShotOfMemberVersion() + "against the key " + entryKey +
              " the entry in region is " + re + " with version " + re.getVersionStamp().asVersionTag());
        }
        return null;
      }

      BlockingQueue<RegionEntry> entries = regionMap.get(entryKey);
      RegionEntry max = NonLocalRegionEntry.newEntry(re.getKeyCopy(), Token.TOMBSTONE,
          (LocalRegion)region, null);
      // returning TOMBSTONE as there could be case where an entry is inserted and
      // modified multiple times after an snapshot is taken
      if (entries == null) {
        if (getLoggerI18n().fineEnabled()) {
        getLoggerI18n().info(LocalizedStrings.DEBUG,"For region  " + region + " the snapshot doesn't have any snapshot yet but there " +
            "are entries present in the region" +
            " the RVV " + ((LocalRegion)region).getVersionVector().fullToString() + " and snapshot RVV " +
            ((LocalRegion)region).getVersionVector().getSnapShotOfMemberVersion() + " the entries are " + entries + " against the key " + entryKey +
        " the entry in region is " + re + " with version " + re.getVersionStamp().asVersionTag());
        }
        return max;
      }
      for (RegionEntry value : entries) {
        if (TXState.checkEntryInSnapshot(txState, region, value)) {
          oldEntries.add(value);
        }
      }

      for (RegionEntry entry : oldEntries) {
        if (max.getVersionStamp().getEntryVersion() <= entry.getVersionStamp()
            .getEntryVersion()) {
          max = entry;
        }
      }
      if (getLoggerI18n().fineEnabled()) {
        getLoggerI18n().fine("For region  " + region +
            " the RVV " + ((LocalRegion)region).getVersionVector().fullToString() + " and snapshot RVV " +
            ((LocalRegion)region).getVersionVector().getSnapShotOfMemberVersion() + " the entries are " + entries +
            "against the key " + entryKey +
            " the entry in region is " + re + " with version " + re.getVersionStamp().asVersionTag() +
            " the oldEntries are " + oldEntries + " returning : " + max);
      }
      return max;
    }
  }

  public boolean isGFEConnectorBucketMovedException(Throwable th) {
    return false;
  }

  public Map getOldEntriesForRegion(String regionName) {
    return oldEntryMap.get(regionName);
  }

  public Map getOldEntriesMap() {
    return oldEntryMap;
  }

  public void startOldEntryCleanerService() {
    getLoggerI18n().info(LocalizedStrings.DEBUG,
        "Snapshot is enabled " + snapshotEnabled());

    if (oldEntryMapCleanerService == null) {
      final LogWriterImpl.LoggingThreadGroup threadGroup = LogWriterImpl.createThreadGroup("OldEntry GC Thread Group",
          this.system.getLogWriterI18n());
      ThreadFactory oldEntryGCtf = new ThreadFactory() {
        public Thread newThread(Runnable command) {
          Thread thread = new Thread(threadGroup, command,
              "OldEntry GC Thread");
          thread.setDaemon(true);
          return thread;
        }
      };

      //getLoggerI18n().info(LocalizedStrings.DEBUG,
      //    "Snapshot is enabled, starting the cleaner thread. with frequency " + OLD_ENTRIES_CLEANER_TIME_INTERVAL);
      oldEntryMapCleanerService = Executors.newScheduledThreadPool(1, oldEntryGCtf);
      oldEntryMapCleanerService.scheduleAtFixedRate(new OldEntriesCleanerThread(), 0, OLD_ENTRIES_CLEANER_TIME_INTERVAL,
          TimeUnit.MILLISECONDS);
    }
  }

  public void runOldEntriesCleanerThread(){
    new OldEntriesCleanerThread().run();
  }

  class OldEntriesCleanerThread implements Runnable {
    // Keep each entry alive for at least 20 secs.

    public void run() {
      try {
        if (!oldEntryMap.isEmpty()) {
<<<<<<< HEAD
=======
          // Can't do map.clear as have to account for memory for each oldEntry
>>>>>>> 0fcd6bb1
          if (getTxManager().getHostedTransactionsInProgress().size() == 0) {
            acquireWriteLockOnSnapshotRvv();
            try {
              if (getTxManager().getHostedTransactionsInProgress().size() == 0) {
<<<<<<< HEAD
                oldEntryMap.clear();
=======
                if (getLoggerI18n().fineEnabled()) {
                  getLoggerI18n().info(LocalizedStrings.DEBUG, "Clearing the Map");
                }
                for (Entry<String, Map<Object, BlockingQueue<RegionEntry>>> entry : oldEntryMap.entrySet()) {
                  Map<Object, BlockingQueue<RegionEntry>> regionEntryMap = entry.getValue();
                  LocalRegion region = (LocalRegion)getRegion(entry.getKey());
                  for (Entry<Object, BlockingQueue<RegionEntry>> oldEntry : regionEntryMap.entrySet()) {
                    for (RegionEntry re : oldEntry.getValue()) {
                      if (GemFireCacheImpl.hasNewOffHeap()) {
                        // also remove reference to region buffer, if any
                        Object value = re._getValue();
                        if (value instanceof SerializedDiskBuffer) {
                          ((SerializedDiskBuffer)value).release();
                        }
                      }
                      // free the allocated memory
                      if (!region.reservedTable() && region.needAccounting()) {
                        NonLocalRegionEntry nre = (NonLocalRegionEntry)re;
                        region.freePoolMemory(nre.getValueSize(), nre.isForDelete());
                      }
                    }
                  }
                }
>>>>>>> 0fcd6bb1
                return;
              }
            } finally {
              releaseWriteLockOnSnapshotRvv();
            }
          }

          for (Entry<String,Map<Object, BlockingQueue<RegionEntry>>> entry : oldEntryMap.entrySet()) {
            Map<Object, BlockingQueue<RegionEntry>> regionEntryMap = entry.getValue();
            LocalRegion region = (LocalRegion)getRegion(entry.getKey());
            if (region == null) continue;

<<<<<<< HEAD
            getLoggerI18n().info(LocalizedStrings.DEBUG, "The size of map for region " + region.getFullPath() +
                " is " + regionEntryMap.size());
=======
            if (getLoggerI18n().fineEnabled()) {
              getLoggerI18n().info(LocalizedStrings.DEBUG, "The size of map for region " +
                  region.getFullPath() +
                  " is " + regionEntryMap.size());
            }
>>>>>>> 0fcd6bb1

            for (Entry<Object, BlockingQueue<RegionEntry>> oldEntry: regionEntryMap.entrySet()) {
              Object key = oldEntry.getKey();
              BlockingQueue<RegionEntry> oldEntriesQueue = oldEntry.getValue();

              //getLoggerI18n().info(LocalizedStrings.DEBUG,
              //    "OldEntriesCleanerThread : The queue size is " + oldEntriesQueue.size() );
              for (RegionEntry re : oldEntriesQueue) {
                // update in progress guards against the race where oldEntry and
                // entry in region have same version for brief period
                if (re.isUpdateInProgress()) {
                  continue;
                } else {
                  if (notRequiredByAnyTx(oldEntriesQueue, (LocalRegion)region, re)) {
<<<<<<< HEAD
                    if (true /*getLoggerI18n().fineEnabled()*/) {
                      //getLoggerI18n().info(LocalizedStrings.DEBUG,
                      //    "OldEntriesCleanerThread : Removing the entry " + re );
=======
                    if (getLoggerI18n().fineEnabled()) {
                      getLoggerI18n().info(LocalizedStrings.DEBUG,
                          "OldEntriesCleanerThread : Removing the entry " + re );
>>>>>>> 0fcd6bb1
                    }
                    // continue if some explicit call removed the entry
                    if (!oldEntriesQueue.remove(re)) continue;
                    // also remove reference to region buffer, if any
                    Object value = re._getValue();
                    if (value instanceof SerializedDiskBuffer) {
                      ((SerializedDiskBuffer)value).release();
                    }
                    // free the allocated memory
                    if (!region.reservedTable() && region.needAccounting()) {
                      NonLocalRegionEntry nre = (NonLocalRegionEntry)re;
                      region.freePoolMemory(nre.getValueSize(), nre.isForDelete());
                    }
                  }
                }
              }
            }
          }
        }

       synchronized (oldEntryMap) {
        for (Map<Object, BlockingQueue<RegionEntry>> regionEntryMap : oldEntryMap.values()) {
          for (Entry<Object, BlockingQueue<RegionEntry>> entry : regionEntryMap.entrySet()) {
            if (entry.getValue().isEmpty()) {
              regionEntryMap.remove(entry.getKey());
              if (getLoggerI18n().fineEnabled()) {
                getLoggerI18n().fine(
                    "OldEntriesCleanerThread : Removing the map against the key " + entry.getKey());
              }
            }
          }
        }
       }
      }
      catch (Exception e) {
        if (getLoggerI18n().warningEnabled()) {
          getLoggerI18n().warning(LocalizedStrings.DEBUG,
              "OldEntriesCleanerThread : Error occured while cleaning the oldentries map. Actual " +
                  "Exception:", e);
        }
      }
    }

    boolean notRequiredByAnyTx(BlockingQueue<RegionEntry> queue,
        LocalRegion region, RegionEntry re) {
      //getLoggerI18n().info(LocalizedStrings.DEBUG,"OldEntriesCleanerThread: Getting called for re " + re);
      int myVersion = re.getVersionStamp().getEntryVersion();
      Set<TXId> txIds = new OpenHashSet<TXId>(4);
      for (TXStateProxy txProxy : getTxManager().getHostedTransactionsInProgress()) {
        TXState txState = txProxy.getLocalTXState();
        if ((txState != null && !txState.isClosed() && TXState.checkEntryInSnapshot
            (txState, region, re))) {
          txIds.add(txState.getTransactionId());
        }
      }

<<<<<<< HEAD
      for (RegionEntry regionEntry : queue) {
        if (regionEntry == re) {
=======
      for (RegionEntry otherOldEntry : queue) {
        if (otherOldEntry == re) {
>>>>>>> 0fcd6bb1
          continue;
        }

        Set<TXId> othersTxIds = new OpenHashSet<TXId>(4);
        for (TXStateProxy txProxy : getTxManager().getHostedTransactionsInProgress()) {
          TXState txState = txProxy.getLocalTXState();
          if ((txState != null && !txState.isClosed() && TXState.checkEntryInSnapshot
              (txState, region, otherOldEntry))) {
            othersTxIds.add(txState.getTransactionId());
          }
        }
        //getLoggerI18n().info(LocalizedStrings.DEBUG,"OldEntriesCleanerThread: The running txIds are "
        //    + txIds + " and other txIds are " + othersTxIds);

        //getLoggerI18n().info(LocalizedStrings.DEBUG, "Entryversion : " +
        //    regionEntry.getVersionStamp().getEntryVersion() +
        //" MyVersion is " + myVersion);

        if (txIds.equals(othersTxIds)
<<<<<<< HEAD
            && regionEntry.getVersionStamp().getEntryVersion() >= myVersion) {
=======
            && otherOldEntry.getVersionStamp().getEntryVersion() > myVersion) {
>>>>>>> 0fcd6bb1
          return true;
        }
      }

      // in the end check with the entry in region
      RegionEntry entryInRegion = region.entries.getEntry(re.getKey());
<<<<<<< HEAD
      //getLoggerI18n().info(LocalizedStrings.DEBUG,"OldEntriesCleanerThread: SKSK 1" +
      //    " Entry in region " + entryInRegion);
=======
>>>>>>> 0fcd6bb1
      if (entryInRegion == null) {
        VersionTag versionTag = VersionTag.create(re.getVersionStamp().
            asVersionTag().getMemberID());
        versionTag.setEntryVersion(re.getVersionStamp().getEntryVersion() + 1);
        versionTag.setRegionVersion(region.getVersionVector().getCurrentVersion());
        entryInRegion = new NonLocalRegionEntry(re.getKey(), Token.TOMBSTONE, region, versionTag);
<<<<<<< HEAD

        //getLoggerI18n().info(LocalizedStrings.DEBUG,"OldEntriesCleanerThread: SKSK 2" +
        //    " Entry in region " + entryInRegion);
      } /*else {
        getLoggerI18n().info(LocalizedStrings.DEBUG,"OldEntriesCleanerThread: SKSK1 " +
            " Entry in region " + entryInRegion + " its version " +
            entryInRegion.getVersionStamp().getEntryVersion()
            + " myVersion " + myVersion + " myRE " + re);
      }*/
=======
      }
>>>>>>> 0fcd6bb1

      Set<TXId> othersTxIds = new OpenHashSet<TXId>(4);
      for (TXStateProxy txProxy : getTxManager().getHostedTransactionsInProgress()) {
        TXState txState = txProxy.getLocalTXState();
        if ((txState != null && !txState.isClosed() && TXState.checkEntryInSnapshot
            (txState, region, entryInRegion))) {
          othersTxIds.add(txState.getTransactionId());
        }
      }

<<<<<<< HEAD
      if (txIds.equals(othersTxIds)) {
        return true;
      }

=======
      // if entry in region is valid for all tx, then remove the entry in oldEntryMap
      if (txIds.equals(othersTxIds)) {
        if(getLoggerI18n().fineEnabled()) {
          getLoggerI18n().info(LocalizedStrings.DEBUG, "OldEntriesCleanerThread: SKSK1 " +
              " Entry in region " + entryInRegion + " its version " +
              entryInRegion.getVersionStamp().getEntryVersion()
              + " myVersion " + myVersion + " myRE " + re);
        }
        return true;
      }
>>>>>>> 0fcd6bb1
      return false;
    }

  }

  /**
   * disables automatic eviction configuration for HDFS regions
   */
  private final static Boolean DISABLE_AUTO_EVICTION = sysProps.getBoolean(
      "disableAutoEviction", false);

  static {
    // this works around jdk bug 6427854, reported in ticket #44434
    String propertyName = "sun.nio.ch.bugLevel";
    String value = System.getProperty(propertyName);
    if (value == null) {
      System.setProperty(propertyName, "");
    }
  }

  public static void lockMemory() {
    NativeCalls.getInstance().lockCurrentMemory();
  }

  /**
   * This is for debugging cache-open issues (esp. {@link com.gemstone.gemfire.cache.CacheExistsException})
   */
  @Override
  public String toString() {
    final StringBuilder sb = new StringBuilder();
    sb.append("GemFireCache[");
    sb.append("id = " + System.identityHashCode(this));
    sb.append("; isClosing = " + this.isClosing);
    sb.append("; isShutDownAll = " + this.isShutDownAll);
    sb.append("; closingGatewayHubsByShutdownAll = " + this.closingGatewayHubsByShutdownAll);
    sb.append("; created = " + this.creationDate);
    sb.append("; server = " + this.isServer);
    sb.append("; copyOnRead = " + this.copyOnRead);
    sb.append("; lockLease = " + this.lockLease);
    sb.append("; lockTimeout = " + this.lockTimeout);
    // sb.append("; rootRegions = (" + this.rootRegions + ")");
    // sb.append("; bridgeServers = (" + this.bridgeServers + ")");
    // sb.append("; regionAttributes = (" + this.listRegionAttributes());
    // sb.append("; gatewayHub = " + gatewayHub);
    if (this.creationStack != null) {
      sb.append("\nCreation context:\n");
      OutputStream os = new OutputStream() {
        @Override
        public void write(int i) {
          sb.append((char) i);
        }
      };
      PrintStream ps = new PrintStream(os);
      this.creationStack.printStackTrace(ps);
    }
    sb.append("]");
    return sb.toString();
  }

  // ////////////////////// Constructors /////////////////////////

  /** Map of Futures used to track Regions that are being reinitialized */
  private final ConcurrentHashMap<String, FutureResult> reinitializingRegions =
      new ConcurrentHashMap<>();

  /** Returns the last created instance of GemFireCache */
  public static GemFireCacheImpl getInstance() {
    return instance;
  }

  /**
   * Returns an existing instance. If a cache does not exist
   * throws a cache closed exception.
   * 
   * @return the existing cache
   * @throws CacheClosedException
   *           if an existing cache can not be found.
   */
  public static final GemFireCacheImpl getExisting() {
    final GemFireCacheImpl result = instance;
    if (result != null && !result.isClosing) {
      return result;
    }
    if (result != null) {
      throw result.getCacheClosedException(LocalizedStrings
        .CacheFactory_THE_CACHE_HAS_BEEN_CLOSED.toLocalizedString(), null);
    }
    throw new CacheClosedException(LocalizedStrings
        .CacheFactory_A_CACHE_HAS_NOT_YET_BEEN_CREATED.toLocalizedString());
  }

  /**
   * Returns an existing instance. If a cache does not exist throws an exception.
   * 
   * @param reason
   *          the reason an existing cache is being requested.
   * @return the existing cache
   * @throws CacheClosedException
   *           if an existing cache can not be found.
   */
  public static GemFireCacheImpl getExisting(String reason) {
    final GemFireCacheImpl result = getInstance();
    if (result != null && !result.isClosing) {
      return result;
    }
    throw new CacheClosedException(reason);
  }

  /**
   * Pdx is allowed to obtain the cache even while it is being closed
   */
  public static GemFireCacheImpl getForPdx(String reason) {
    final GemFireCacheImpl result = pdxInstance;
    if (result != null) {
      return result;
    }
    throw new CacheClosedException(reason);
  }

  // /**
  // * @deprecated remove when Lise allows a Hydra VM to
  // * be re-created
  // */
  // public static void clearInstance() {
  // System.err.println("DEBUG: do not commit GemFireCache#clearInstance");
  // instance = null;
  // }

  public static GemFireCacheImpl create(boolean isClient, PoolFactory pf, DistributedSystem system, CacheConfig cacheConfig) {
    return new GemFireCacheImpl(true, pf, system, cacheConfig).init();
  }

  public static GemFireCacheImpl create(DistributedSystem system, CacheConfig cacheConfig) {
    return new GemFireCacheImpl(false, null, system, cacheConfig).init();
  }
  public static Cache create(DistributedSystem system, boolean existingOk, CacheConfig cacheConfig)
  throws CacheExistsException, TimeoutException, CacheWriterException,
  GatewayException,
  RegionExistsException 
  {
    GemFireCacheImpl instance = getInstance();

    if (instance != null && !instance.isClosed()) {
      if (existingOk) {
        // Check if cache configuration matches.
        cacheConfig.validateCacheConfig(instance);

        return instance;
      } else {
        // instance.creationStack argument is for debugging...
        throw new CacheExistsException(instance, LocalizedStrings.CacheFactory_0_AN_OPEN_CACHE_ALREADY_EXISTS.toLocalizedString(instance), instance.creationStack);
      }
    }
    return create(system, cacheConfig);
  }
  
  /**
   * Creates a new instance of GemFireCache and populates it according to the <code>cache.xml</code>, if appropriate.
   */
  protected GemFireCacheImpl(boolean isClient, PoolFactory pf, DistributedSystem system, CacheConfig cacheConfig) {
    this.isClient = isClient;
    this.clientpf = pf;
    this.cacheConfig = cacheConfig; // do early for bug 43213

    // initialize advisor for normal DMs immediately
    InternalDistributedSystem ids = (InternalDistributedSystem)system;
    StaticSystemCallbacks sysCallbacks = getInternalProductCallbacks();
    boolean startVMIdAdvisor = false;
    if (sysCallbacks != null) {
      startVMIdAdvisor = sysCallbacks.isOperationNode();
    }
    else {
      startVMIdAdvisor = (ids.getDistributedMember()
          .getVmKind() == DistributionManager.NORMAL_DM_TYPE);
    }
    if (startVMIdAdvisor) {
      ids.getVMIdAdvisor().handshake();
    }

    // Synchronized to prevent a new cache from being created
    // before an old one has finished closing
    synchronized (GemFireCacheImpl.class) {
      ExclusiveSharedSynchronizer.initProperties();
      
      // start JTA transaction manager within this synchronized block
      // to prevent race with cache close. fixes bug 43987
      JNDIInvoker.mapTransactions();
      this.system = ids;
      this.dm = this.system.getDistributionManager();

      if (!isHadoopGfxdLonerMode() && !this.isClient
          && PoolManager.getAll().isEmpty()) {
        // We only support management on members of a distributed system
        // Should do this:     if (!getSystem().isLoner()) {
        // but it causes quickstart.CqClientTest to hang
        this.listener = new ManagementListener();
        this.system.addResourceListener(listener);
      } else {
        this.listener = null;
      }

      // dummy call to FactoryStatics class for initialization
      FactoryStatics.init();

      // Don't let admin-only VMs create Cache's just yet.
      DM dm = this.system.getDistributionManager();
      this.myId = this.system.getDistributedMember();
      if (dm instanceof DistributionManager) {
        if (((DistributionManager) dm).getDMType() == DistributionManager.ADMIN_ONLY_DM_TYPE) {
          throw new IllegalStateException(LocalizedStrings.GemFireCache_CANNOT_CREATE_A_CACHE_IN_AN_ADMINONLY_VM
              .toLocalizedString());
        }
      }

      this.rootRegions = new HashMap();

      initReliableMessageQueueFactory();

      // Create the CacheStatistics
      this.cachePerfStats = new CachePerfStats(system);
      CachePerfStats.enableClockStats = this.system.getConfig().getEnableTimeStatistics();

      this.txMgr = new TXManagerImpl(this.cachePerfStats,
          this.system.getLogWriterI18n(), this);
      dm.addMembershipListener(this.txMgr);

      // clear any old TXState
      this.txMgr.clearTXState();

      // create disk related thread pools
      final ThreadGroup compactThreadGroup = LogWriterImpl.createThreadGroup(
          "Oplog Compactor Thread Group", getLoggerI18n());
      final ThreadFactory compactThreadFactory = GemfireCacheHelper.createThreadFactory(
          compactThreadGroup, "Idle OplogCompactor");
      this.diskStoreTaskPool = new ThreadPoolExecutor(
          1, MAX_CONCURRENT_DISK_COMPACTIONS, 60, TimeUnit.SECONDS,
          new LinkedBlockingQueue<>(), compactThreadFactory);

      final ThreadGroup deleteThreadGroup = LogWriterImpl.createThreadGroup(
          "Oplog Delete Thread Group", getLoggerI18n());
      final ThreadFactory deleteThreadFactory = GemfireCacheHelper.createThreadFactory(
          deleteThreadGroup, "Oplog Delete Task");
      this.diskDelayedWritePool = new ThreadPoolExecutor(
          1, Math.max(MAX_PENDING_DISK_TASKS - 2, 4), 60, TimeUnit.SECONDS,
          new LinkedBlockingQueue<>(MAX_PENDING_DISK_TASKS),
          deleteThreadFactory, new ThreadPoolExecutor.CallerRunsPolicy());

      //this.oldEntryMap = new CustomEntryConcurrentHashMap<>();
      this.oldEntryMap = new ConcurrentHashMap<String, Map<Object, BlockingQueue<RegionEntry>>>();

      if (snapshotEnabled()) {
        startOldEntryCleanerService();
      }

      this.creationDate = new Date();

      this.persistentMemberManager = new PersistentMemberManager(this.system.getLogWriterI18n());

      if (ASYNC_EVENT_LISTENERS) {
        final ThreadGroup group = LogWriterImpl.createThreadGroup("Message Event Threads", this.system.getLogWriterI18n());
        ThreadFactory tf = new ThreadFactory() {
          public Thread newThread(final Runnable command) {
            final Runnable r = new Runnable() {
              public void run() {
                ConnectionTable.threadWantsSharedResources();
                command.run();
              }
            };
            Thread thread = new Thread(group, r, "Message Event Thread");
            thread.setDaemon(true);
            return thread;
          }
        };
        // @todo darrel: add stats
        // this.cachePerfStats.getEventQueueHelper());
        ArrayBlockingQueue q = new ArrayBlockingQueue(EVENT_QUEUE_LIMIT);
        this.eventThreadPool = new PooledExecutorWithDMStats(q, 16, this.cachePerfStats.getEventPoolHelper(), tf, 1000,
            new CallerRunsPolicy());
      } else {
        this.eventThreadPool = null;
      }

      // Initialize the advisor here, but wait to exchange profiles until cache is fully built
      this.resourceAdvisor = ResourceAdvisor.createResourceAdvisor(this);
      // Initialize the advisor here, but wait to exchange profiles until cache is fully built
      this.jmxAdvisor = JmxManagerAdvisor.createJmxManagerAdvisor(new JmxManagerAdvisee(this));
      
      resourceManager = InternalResourceManager.createResourceManager(this);
      this.serialNumber = DistributionAdvisor.createSerialNumber();

      getResourceManager().addResourceListener(ResourceType.HEAP_MEMORY, getHeapEvictor());
      
      /*
       * Only bother creating an off-heap evictor if we have off-heap memory enabled.
       */
      if(null != getOffHeapStore()) {
        getResourceManager().addResourceListener(ResourceType.OFFHEAP_MEMORY, getOffHeapEvictor());
      }

      recordedEventSweeper = EventTracker.startTrackerServices(this);
      tombstoneService = TombstoneService.initialize(this);

      for (Iterator iter = cacheLifecycleListeners.iterator(); iter.hasNext();) {
        CacheLifecycleListener listener = (CacheLifecycleListener) iter.next();
        listener.cacheCreated(this);
      }
      if (GemFireCacheImpl.instance != null) {
        Assert.assertTrue(GemFireCacheImpl.instance == null, "Cache instance already in place: " + instance);
      }
      GemFireCacheImpl.instance = this;
      GemFireCacheImpl.pdxInstance = this;

      // set the buffer allocator for the cache (off-heap or heap)
      String memorySizeStr = getSystem().getConfig().getMemorySize();
      long memorySize = ClientSharedUtils.parseMemorySize(memorySizeStr, 0L, 0);
      boolean usingDefaultMemorySize = false;
      if (memorySize == 0 && (memorySizeStr == null || memorySizeStr.isEmpty())
          && GemFireVersion.isEnterpriseEdition()) {
        memorySize = getDefaultOffHeapSize();
        if (memorySize > 0) {
          getLogger().info("Using default off-heap size = " +
              ((double)memorySize / LauncherBase.oneGB) + "GB");
          usingDefaultMemorySize = true;
        }
      }
      if (memorySize == 0) {
        // check in callbacks
        StoreCallbacks callbacks = CallbackFactoryProvider.getStoreCallbacks();
        memorySize = callbacks.getExecutionPoolSize(true) +
            callbacks.getStoragePoolSize(true);
      }
      if (memorySize > 0) {
        if (!GemFireVersion.isEnterpriseEdition()) {
          throw new IllegalArgumentException("The off-heap column store (enabled by property " +
              "memory-size) is not supported in SnappyData OSS version.");
        }
        BufferAllocator bufferAllocator;
        try {
          Class<?> clazz = Class.forName("com.gemstone.gemfire.internal.cache.store.ManagedDirectBufferAllocator");
          Method method = clazz.getDeclaredMethod("instance");
          bufferAllocator = (DirectBufferAllocator)method.invoke(null);
          // test availability of configured memory-size
          getLogger().info("Configuring off-heap memory-size = " + memorySize);
          long address = UnsafeHolder.getUnsafe().allocateMemory(memorySize);
          UnsafeHolder.getUnsafe().freeMemory(address);
          getLogger().info("Enabled memory-size = " + memorySize);
        } catch (ClassNotFoundException | NoSuchMethodException | IllegalAccessException |
            InvocationTargetException e) {
          if (usingDefaultMemorySize) {
            memorySize = 0;
            bufferAllocator = HeapBufferAllocator.instance();
          } else {
            throw new IllegalStateException("Could not configure managed buffer allocator.", e);
          }
        } catch (OutOfMemoryError oome) {
          if (usingDefaultMemorySize) {
            memorySize = 0;
            bufferAllocator = HeapBufferAllocator.instance();
            // log a warning
            getLogger().warning("DISABLED off-heap because default memory-size = " +
                memorySize + " cannot be allocated: " + oome);
          } else {
            throw new IllegalStateException("Provided memory-size = " + memorySize +
                " is too large: " + oome + ". Please configure a lower value.");
          }
        }
        this.memorySize = memorySize;
        this.bufferAllocator = bufferAllocator;
      } else if (memorySize < 0) {
        throw new IllegalArgumentException("Invalid memory-size: " + memorySizeStr);
      } else {
        // the allocation sizes will be initialized from the heap size
        this.memorySize = 0;
        this.bufferAllocator = HeapBufferAllocator.instance();
      }

      TypeRegistry.init();
      basicSetPdxSerializer(this.cacheConfig.getPdxSerializer());
      TypeRegistry.open();

      /*
      // start the persistent TXId advisor
      this.txIdAdvisor = PersistentUUIDAdvisor.createPersistentUUIDAdvisor(
          this.system, "/__TXID_ADVISOR",
          InternalRegionArguments.DEFAULT_UUID_RECORD_INTERVAL, null);
      this.txIdAdvisor.postInitialize();
      */

      if (!isClient()) {
        // Initialize the QRM thread freqeuncy to default (1 second )to prevent spill
        // over from previous Cache , as the interval is stored in a static
        // volatile field.
        HARegionQueue.setMessageSyncInterval(HARegionQueue.DEFAULT_MESSAGE_SYNC_INTERVAL);
      }
      FunctionService.registerFunction(new PRContainsValueFunction());
      FunctionService.registerFunction(new HDFSLastCompactionTimeFunction());
      FunctionService.registerFunction(new HDFSForceCompactionFunction());
      FunctionService.registerFunction(new HDFSFlushQueueFunction());
      this.expirationScheduler = new ExpirationScheduler(this.system);

      // uncomment following line when debugging CacheExistsException
      if (DEBUG_CREATION_STACK) {
        this.creationStack = new Exception(LocalizedStrings.GemFireCache_CREATED_GEMFIRECACHE_0.toLocalizedString(toString()));
      }

      if (xmlParameterizationEnabled) {
        /** If gemfire prperties file is available replace properties from there */
        Properties userProps = this.system.getConfig().getUserDefinedProps();
        if (userProps != null && !userProps.isEmpty()) {
          resolver = new CacheXmlPropertyResolver(false,
              PropertyResolver.NO_SYSTEM_PROPERTIES_OVERRIDE, userProps);
        } else {
          resolver = new CacheXmlPropertyResolver(false,
              PropertyResolver.NO_SYSTEM_PROPERTIES_OVERRIDE, null);
        }
      }
    } // synchronized
  }

  private long getDefaultOffHeapSize() {
    // only set when started via launcher
    CacheServerLauncher launcher = CacheServerLauncher.getCurrentInstance();
    // a negative value of numLeads indicates that one or more leads have
    // been started with explicit heap-size/memory-size setting in which case
    // auto-configuration of memory-size is disabled to keep things simpler
    int numLeads = Integer.getInteger("snappydata.numLeadsOnHost", 1);
    if (launcher != null && launcher.hostData() && numLeads >= 0) {
      long ramSize = LauncherBase.getPhysicalRAMSize();
      int numServers = Integer.getInteger("snappydata.numServersOnHost", 1);
      // if any of the servers on the host has explicit heap/memory settings, then skip
      if (numServers < 0) {
        return 0L;
      }
      // use up-to 75% of total RAM for hosts having sufficiently large RAMs
      if (ramSize > LauncherBase.LARGE_RAM_LIMIT) {
        // use max of 75% available RAM
        long usableSize = ramSize * 3 / 4;
        // reserve space for any leads started on this host
        long leadReserved = numLeads > 0 ? 1048576L * numLeads *
            LauncherBase.getDefaultHeapSizeMB(ramSize, false) : 0L;
        usableSize -= leadReserved;
        // divide up the usable RAM into the servers running on this host
        if (numServers > 1) {
          usableSize = usableSize / numServers;
        }
        // adjust the heap memory already allocated
        long maxHeapMemory = Runtime.getRuntime().maxMemory();
        usableSize -= maxHeapMemory;
        // round to nearest GB
        long memorySize = Math.max(((usableSize + (1L << 29L)) >>> 30L) << 30L, 0L);
        // should be at least half of the heap size else not worth it
        return memorySize >= (maxHeapMemory / 2) ? memorySize : 0L;
      }
    }
    return 0L;
  }

  final RawValueFactory getRawValueFactory() {
    return FactoryStatics.rawValueFactory;
  }

  /**
   * Used by unit tests to force cache creation to use a test generated cache.xml
   */
  public static File testCacheXml = null;

  /**
   * @return true if cache is created using a ClientCacheFactory
   * @see #hasPool()
   */
  public final boolean isClient() {
    return this.isClient;
  }

  /**
   * Method to check for GemFire client. In addition to checking for ClientCacheFactory, this method checks for any
   * defined pools.
   *
   * @return true if the cache has pools declared
   */
  public boolean hasPool() {
    return this.isClient || !getAllPools().isEmpty();
  }

  private Collection<Pool> getAllPools() {
    Collection<Pool> pools = PoolManagerImpl.getPMI().getMap().values();
    for (Iterator<Pool> itr = pools.iterator(); itr.hasNext();) {
      PoolImpl pool = (PoolImpl) itr.next();
      if (pool.isUsedByGateway()) {
        itr.remove();
      }
    }
    return pools;
  }

  /**
   * May return null (even on a client).
   */
  public Pool getDefaultPool() {
    return this.defaultPool;
  }

  public boolean isSnappyConnectorCache() {
    return false;
  }

  private void setDefaultPool(Pool v) {
    this.defaultPool = v;
  }

  /**
   * Perform initialization, solve the early escaped reference problem by putting publishing references to this instance
   * in this method (vs. the constructor).
   *
   * @return the initialized instance of the cache
   */
  protected GemFireCacheImpl init() {
    ClassPathLoader.setLatestToDefault();
        
    SystemMemberCacheEventProcessor.send(this, Operation.CACHE_CREATE);
    this.resourceAdvisor.initializationGate();

    // moved this after initializeDeclarativeCache because in the future
    // distributed system creation will not happen until we have read
    // cache.xml file.
    // For now this needs to happen before cache.xml otherwise
    // we will not be ready for all the events that cache.xml
    // processing can deliver (region creation, etc.).
    // This call may need to be moved inside initializeDeclarativeCache.
    /** Entry to GemFire Management service **/
    this.jmxAdvisor.initializationGate();
    system.handleResourceEvent(ResourceEvent.CACHE_CREATE, this);
    boolean completedCacheXml = false;
    try {
      initializeDeclarativeCache();
      completedCacheXml = true;
    } finally {
      if (!completedCacheXml) {
        // so initializeDeclarativeCache threw an exception
        try {
          close(); // fix for bug 34041
        } catch (Throwable ignore) {
          // I don't want init to throw an exception that came from the close.
          // I want it to throw the original exception that came from initializeDeclarativeCache.
        }
      }
    }

    this.clientpf = null;
    
    if (FactoryStatics.systemCallbacks != null) {
      if (!FactoryStatics.systemCallbacks.isAdmin()) {
        new JarDeployer(getLogger(), this.system.getConfig()
            .getDeployWorkingDir()).loadPreviouslyDeployedJars();
      }
    }
    else {
      new JarDeployer(getLogger(), this.system.getConfig()
          .getDeployWorkingDir()).loadPreviouslyDeployedJars();
    }

    startColocatedJmxManagerLocator();

    startMemcachedServer();
    addMemoryManagerStats();

    return this;
  }

  private void addMemoryManagerStats() {
    MemoryManagerStats stats = new MemoryManagerStats(this.getDistributedSystem(), "MemoryManagerStats");
    CallbackFactoryProvider.getStoreCallbacks().initMemoryStats(stats);
  }

  private void startMemcachedServer() {
    int port = system.getConfig().getMemcachedPort();
    if (port != 0) {
      String protocol = system.getConfig().getMemcachedProtocol();
      assert protocol != null;
      getLoggerI18n().info(LocalizedStrings
          .GemFireCacheImpl_STARTING_GEMFIRE_MEMCACHED_SERVER_ON_PORT_0_FOR_1_PROTOCOL,
              new Object[] { port, protocol });
      this.memcachedServer = new GemFireMemcachedServer(port,
          Protocol.valueOf(protocol.toUpperCase()));
      this.memcachedServer.start();
    }
  }

  public URL getCacheXmlURL() {
    if (this.getMyId().getVmKind() == DistributionManager.LOCATOR_DM_TYPE) {
      return null;
    }
    File xmlFile = testCacheXml;
    if (xmlFile == null) {
      xmlFile = this.system.getConfig().getCacheXmlFile();
    }
    if ("".equals(xmlFile.getName())) {
      return null;
    }

    URL url = null;
    if (!xmlFile.exists() || !xmlFile.isFile()) {
      // do a resource search
      String resource = xmlFile.getPath();
      resource = resource.replaceAll("\\\\", "/");
      if (resource.length() > 1 && resource.startsWith("/")) {
        resource = resource.substring(1);
      }
      url = ClassPathLoader.getLatest().getResource(getClass(), resource);
    } else {
      try {
        url = xmlFile.toURL();
      } catch (IOException ex) {
        throw new CacheXmlException(
            LocalizedStrings.GemFireCache_COULD_NOT_CONVERT_XML_FILE_0_TO_AN_URL.toLocalizedString(xmlFile), ex);
      }
    }
    if (url == null) {
      File defaultFile = DistributionConfig.DEFAULT_CACHE_XML_FILE;
      if (!xmlFile.equals(defaultFile)) {
        if (!xmlFile.exists()) {
          throw new CacheXmlException(LocalizedStrings.GemFireCache_DECLARATIVE_CACHE_XML_FILERESOURCE_0_DOES_NOT_EXIST
              .toLocalizedString(xmlFile));
        } else /* if (!xmlFile.isFile()) */{
          throw new CacheXmlException(LocalizedStrings.GemFireCache_DECLARATIVE_XML_FILE_0_IS_NOT_A_FILE.toLocalizedString(xmlFile));
        }
      }
    }

    return url;
  }

  /**
   * Initializes the contents of this <code>Cache</code> according to the declarative caching XML file specified by the
   * given <code>DistributedSystem</code>. Note that this operation cannot be performed in the constructor because
   * creating regions in the cache, etc. uses the cache itself (which isn't initialized until the constructor returns).
   *
   * @throws CacheXmlException
   *           If something goes wrong while parsing the declarative caching XML file.
   * @throws TimeoutException
   *           If a {@link com.gemstone.gemfire.cache.Region#put(Object, Object)}times out while initializing the cache.
   * @throws CacheWriterException
   *           If a <code>CacheWriterException</code> is thrown while initializing the cache.
   * @throws RegionExistsException
   *           If the declarative caching XML file desribes a region that already exists (including the root region).
   * @throws GatewayException
   *           If a <code>GatewayException</code> is thrown while initializing the cache.
   *           
   * @see #loadCacheXml
   */
  private void initializeDeclarativeCache() throws TimeoutException, CacheWriterException, GatewayException, RegionExistsException {
    URL url = getCacheXmlURL();
    String cacheXmlDescription = this.cacheConfig.getCacheXMLDescription();
    if (url == null && cacheXmlDescription == null) {
      if (isClient()) {
        determineDefaultPool();
        initializeClientRegionShortcuts(this);
      } else {
        initializeRegionShortcuts(this);
      }
      initializePdxRegistry();
      readyDynamicRegionFactory();
      return; // nothing needs to be done
    }

    try {
      InputStream stream = null;
      if (cacheXmlDescription != null) {
        if (getLoggerI18n().finerEnabled()) {
          getLoggerI18n().finer("initializing cache with generated XML: " + cacheXmlDescription);
        }
        stream = new StringBufferInputStream(cacheXmlDescription);
      } else {
        stream = url.openStream();
      }
      loadCacheXml(stream);
      try {
        stream.close();
      } catch (IOException ignore) {
      }
      if (cacheXmlDescription == null) {
        StringBuilder sb = new StringBuilder();
        try {
          final String EOLN = System.getProperty("line.separator");
          BufferedReader br = new BufferedReader(new InputStreamReader(url.openStream()));
          String l = br.readLine();
          while (l != null) {
            if (!l.isEmpty()) {
              sb.append(EOLN).append(l);
            }
            l = br.readLine();
          }
          br.close();
        } catch (IOException ignore) {
        }
        getLoggerI18n().config(LocalizedStrings.GemFireCache_CACHE_INITIALIZED_USING__0__1, new Object[] {url.toString(), sb.toString()});
      } else {
        getLoggerI18n().config(LocalizedStrings.GemFireCache_CACHE_INITIALIZED_USING__0__1, new Object[] {"generated description from old cache", cacheXmlDescription});
      }
    } catch (IOException ex) {
      throw new CacheXmlException(LocalizedStrings.GemFireCache_WHILE_OPENING_CACHE_XML_0_THE_FOLLOWING_ERROR_OCCURRED_1
          .toLocalizedString(new Object[] { url.toString(), ex }));

    } catch (CacheXmlException ex) {
      CacheXmlException newEx = new CacheXmlException(LocalizedStrings.GemFireCache_WHILE_READING_CACHE_XML_0_1
          .toLocalizedString(new Object[] { url, ex.getMessage() }));
      newEx.setStackTrace(ex.getStackTrace());
      newEx.initCause(ex.getCause());
      throw newEx;
    }
  }

  public synchronized void initializePdxRegistry() {
    if (this.pdxRegistry == null) {
      // Check to see if this member is allowed to have a pdx registry
/*      if (this.getMyId().getVmKind() == DistributionManager.LOCATOR_DM_TYPE) {
        // locators can not have a pdx registry.
        // If this changes in the future then dunit needs to change
        // to do a clear on the pdx registry in the locator.
        // Otherwise the existence of the type in the locators pdxRegistry
        // cause other members on startup to have non-persistent registries.
        return;
      }*/
      this.pdxRegistry = new TypeRegistry(this);
      this.pdxRegistry.initialize();
    }
  }

  /**
   * Call to make this vm's dynamic region factory ready. Public so it can be called from CacheCreation during xml
   * processing
   */
  public void readyDynamicRegionFactory() {
    try {
      ((DynamicRegionFactoryImpl) DynamicRegionFactory.get()).internalInit(this);
    } catch (CacheException ce) {
      throw new GemFireCacheException(LocalizedStrings.GemFireCache_DYNAMIC_REGION_INITIALIZATION_FAILED.toLocalizedString(), ce);
    }
  }

  /**
   * create diskstore factory with default attributes
   *
   * @since prPersistSprint2
   */
  public DiskStoreFactory createDiskStoreFactory() {
    return new DiskStoreFactoryImpl(this);
  }

  /**
   * create diskstore factory with predefined attributes
   *
   * @since prPersistSprint2
   */
  public DiskStoreFactory createDiskStoreFactory(DiskStoreAttributes attrs) {
    return new DiskStoreFactoryImpl(this, attrs);
  }

  // this snapshot is different from snapshot for export.
  // however this can be used for that purpose.
  public boolean snapshotEnabled() {
    // if rowstore return false
    // if snappy return true
    return snapshotEnabledForTest() || DEFAULT_SNAPSHOT_ENABLED;
  }

  public boolean snapshotEnabledForTest() {
    // snapshot should be enabled and if LockingPolicy is RC/RR then it should not be disabled
    return DEFAULT_SNAPSHOT_ENABLED_TEST;
  }

  // currently it will wait for a long time
  // we can have differnt ds or read write locks to avoid waiting of read operations.
  //TODO: As an optimizations we can change the ds and maintain it at cache level and punish writes.
  //return snapshotRVV;
  public Map getSnapshotRVV() {
    lockForSnapshotRvv.readLock().lock();
    try {
      // Wait for all the regions to get initialized before taking snapshot.
      final ObjectObjectHashMap<String, Map> snapshot =
          ObjectObjectHashMap.withExpectedSize(this.pathToRegion.size());
      this.pathToRegion.values().forEach(region -> {
        if (region.isInternalRegion() || (region instanceof HARegion)) return;
        PartitionedRegion pr;
        if (region.getPartitionAttributes() != null &&
            (pr = (PartitionedRegion)region).isDataStore() &&
            pr.concurrencyChecksEnabled) {
          pr.waitForData();
          for (BucketRegion br : pr.getDataStore().getAllLocalBucketRegions()) {
            // if null then create the rvv for that bucket!
            // For Initialization case, so that we have all the data before snapshot.
            br.waitForData();
            snapshot.justPut(br.getFullPath(),
                br.getVersionVector().getSnapShotOfMemberVersion());
          }
        } else if (region.getVersionVector() != null) {
          // if null then create the rvv for that region!
          // For Initialization case, so that we have all the data before snapshot.
          region.waitForData();
          snapshot.justPut(region.getFullPath(),
              region.getVersionVector().getSnapShotOfMemberVersion());
        }
      });
      // getLogger().info("SW:1: acquired snapshot " + snapshot);
      return snapshot;
    } finally {
      lockForSnapshotRvv.readLock().unlock();
    }
  }

  public void acquireWriteLockOnSnapshotRvv() {
    lockForSnapshotRvv.writeLock().lock();
  }

  public interface RvvSnapshotTestHook {

    public abstract void notifyTestLock();
    public abstract void notifyOperationLock();
    public abstract void waitOnTestLock();
    public abstract void waitOnOperationLock();
  }


  public  RvvSnapshotTestHook getRvvSnapshotTestHook() {
    return this.testHook;
  }

  public void setRvvSnapshotTestHook(RvvSnapshotTestHook hook) {
    this.testHook = hook;
  }

  public void notifyRvvTestHook() {
    if(null !=this.testHook) {
      this.testHook.notifyTestLock();
    }
  }

  public void notifyRvvSnapshotTestHook() {
    if (null != this.testHook) {
      this.testHook.notifyOperationLock();
    }
  }

  public void waitOnRvvTestHook() {
    if (null != this.testHook) {
      this.testHook.waitOnTestLock();
    }
  }

  public void waitOnRvvSnapshotTestHook() {
    if (null != this.testHook) {
      this.testHook.waitOnOperationLock();
    }
  }




  public interface RowScanTestHook {

    public abstract void notifyTestLock();
    public abstract void notifyOperationLock();
    public abstract void waitOnTestLock();
    public abstract void waitOnOperationLock();
  }


  public  RowScanTestHook getRowScanTestHook() {
    return this.rowScanTestHook;
  }

  public void setRowScanTestHook(RowScanTestHook hook) {
    this.rowScanTestHook = hook;
  }

  public void notifyScanTestHook() {
    if(null !=this.rowScanTestHook) {
      this.rowScanTestHook.notifyTestLock();
    }
  }

  public void notifyRowScanTestHook() {
    if (null != this.rowScanTestHook) {
      this.rowScanTestHook.notifyOperationLock();
    }
  }

  public void waitOnScanTestHook() {
    if (null != this.rowScanTestHook) {
      this.rowScanTestHook.waitOnTestLock();
    }
  }

  public void waitOnRowScanTestHook() {
    if (null != this.rowScanTestHook) {
      this.rowScanTestHook.waitOnOperationLock();
    }
  }

  public void releaseWriteLockOnSnapshotRvv() {
    lockForSnapshotRvv.writeLock().unlock();
  }

  protected final class Stopper extends CancelCriterion {

    /*
     * (non-Javadoc)
     *
     * @see com.gemstone.gemfire.CancelCriterion#cancelInProgress()
     */
    @Override
    public String cancelInProgress() {
      //String reason = GemFireCacheImpl.this.getDistributedSystem()
      //    .getCancelCriterion().cancelInProgress();
      final DM dm = GemFireCacheImpl.this.system.getDM();
      if (dm != null) {
        String reason;
        if ((reason = dm.getCancelCriterion().cancelInProgress()) != null) {
          return reason;
        }
      }
      else {
        return "No dm";
      }
      if (!GemFireCacheImpl.this.isClosing) {
        return null;
      }
      final Throwable disconnectCause = GemFireCacheImpl.this.disconnectCause;
      if (disconnectCause != null) {
        return disconnectCause.getMessage();
      }
      else {
        return "The cache is closed."; // this + ": closed";
      }
    }

    /*
     * (non-Javadoc)
     *
     * @see com.gemstone.gemfire.CancelCriterion#generateCancelledException(java.lang.Throwable)
     */
    @Override
    public RuntimeException generateCancelledException(Throwable e) {
      String reason = cancelInProgress();
      if (reason == null) {
        return null;
      }
      RuntimeException result = getDistributedSystem().getCancelCriterion().generateCancelledException(e);
      if (result != null) {
        return result;
      }
      if (GemFireCacheImpl.this.disconnectCause == null) {
        // No root cause, specify the one given and be done with it.
        return new CacheClosedException(reason, e);
      }

      if (e == null) {
        // Caller did not specify any root cause, so just use our own.
        return new CacheClosedException(reason, GemFireCacheImpl.this.disconnectCause);
      }

      // Attempt to stick rootCause at tail end of the exception chain.
      Throwable nt = e;
      while (nt.getCause() != null) {
        nt = nt.getCause();
      }
      try {
        nt.initCause(GemFireCacheImpl.this.disconnectCause);
        return new CacheClosedException(reason, e);
      } catch (IllegalStateException e2) {
        // Bug 39496 (Jrockit related) Give up. The following
        // error is not entirely sane but gives the correct general picture.
        return new CacheClosedException(reason, GemFireCacheImpl.this.disconnectCause);
      }
    }
  }

  private final Stopper stopper = new Stopper();

  public final CancelCriterion getCancelCriterion() {
    return stopper;
  }

  /** return true if the cache was closed due to being shunned by other members */
  public boolean forcedDisconnect() {
    return this.forcedDisconnect || this.system.forcedDisconnect();
  }

  /** return a CacheClosedException with the given reason */
  public CacheClosedException getCacheClosedException(String reason, Throwable cause) {
    CacheClosedException result;
    if (cause != null) {
      result = new CacheClosedException(reason, cause);
    } else if (this.disconnectCause != null) {
      result = new CacheClosedException(reason, this.disconnectCause);
    } else {
      result = new CacheClosedException(reason);
    }
    return result;
  }

  /** if the cache was forcibly closed this exception will reflect the cause */
  public Throwable getDisconnectCause() {
    return this.disconnectCause;
  }

  /**
   * Set to true during a cache close if user requested durable subscriptions to be kept.
   *
   * @since 5.7
   */
  private boolean keepAlive;

  /**
   * Returns true if durable subscriptions (registrations and queries) should be preserved.
   *
   * @since 5.7
   */
  public boolean keepDurableSubscriptionsAlive() {
    return this.keepAlive;
  }

  /**
   * break any potential circularity in {@link #loadEmergencyClasses()}
   */
  private static volatile boolean emergencyClassesLoaded = false;

  /**
   * Ensure that all the necessary classes for closing the cache are loaded
   *
   * @see SystemFailure#loadEmergencyClasses()
   */
  static public void loadEmergencyClasses() {
    if (emergencyClassesLoaded)
      return;
    emergencyClassesLoaded = true;
    InternalDistributedSystem.loadEmergencyClasses();
    AcceptorImpl.loadEmergencyClasses();
    GatewayHubImpl.loadEmergencyClasses();
    PoolManagerImpl.loadEmergencyClasses();
  }

  /**
   * Close the distributed system, bridge servers, and gateways. Clears the rootRegions and partitionedRegions map.
   * Marks the cache as closed.
   *
   * @see SystemFailure#emergencyClose()
   */
  static public void emergencyClose() {
    final boolean DEBUG = SystemFailure.TRACE_CLOSE;

    GemFireCacheImpl inst = GemFireCacheImpl.instance;
    if (inst == null) {
      if (DEBUG) {
        System.err.println("GemFireCache#emergencyClose: no instance");
      }
      return;
    }
    // Catenation, don't attempt this log message
    // inst.getLogger().warning("Emergency close of " + inst);

    // any cleanup actions for GemFireXD
    StaticSystemCallbacks sysCb = FactoryStatics.systemCallbacks;
    if (sysCb != null) {
      sysCb.emergencyClose();
    }

    // reset the DirectBufferAllocator before marking as closed
    DirectBufferAllocator.resetInstance();

    GemFireCacheImpl.instance = null;
    GemFireCacheImpl.pdxInstance = null;
    // leave the PdxSerializer set if we have one to prevent 43412
    // TypeRegistry.setPdxSerializer(null);

    // Shut down messaging first
    InternalDistributedSystem ids = inst.system;
    if (ids != null) {
      if (DEBUG) {
        System.err.println("DEBUG: emergencyClose InternalDistributedSystem");
      }
      ids.emergencyClose();
    }

    inst.isClosing = true;
    inst.disconnectCause = SystemFailure.getFailure();

    // Clear bridge servers
    if (DEBUG) {
      System.err.println("DEBUG: Close bridge servers");
    }
    {
      Iterator allBridgeServersItr = inst.allBridgeServers.iterator();
      while (allBridgeServersItr.hasNext()) {
        BridgeServerImpl bs = (BridgeServerImpl) allBridgeServersItr.next();
        AcceptorImpl ai = bs.getAcceptor();
        if (ai != null) {
          ai.emergencyClose();
        }
      }
    }

    if (DEBUG) {
      System.err.println("DEBUG: closing client resources");
    }
    PoolManagerImpl.emergencyClose();

    if (DEBUG) {
      System.err.println("DEBUG: closing gateway hubs");
    }
    // synchronized (inst.allGatewayHubsLock)
    {
      GatewayHubImpl snap[] = inst.allGatewayHubs;
      for (int i = 0; i < snap.length; i++) {
        snap[i].emergencyClose();
      }
    }

    // These are synchronized sets -- avoid potential deadlocks
    // instance.pathToRegion.clear(); // garbage collection
    // instance.gatewayHubs.clear();

    // rootRegions is intentionally *not* synchronized. The
    // implementation of clear() does not currently allocate objects.
    inst.rootRegions.clear();
    // partitionedRegions is intentionally *not* synchronized, The
    // implementation of clear() does not currently allocate objects.
    inst.partitionedRegions.clear();
    if (DEBUG) {
      System.err.println("DEBUG: done with cache emergency close");
    }
  }

  public final boolean isCacheAtShutdownAll() {
    return isShutDownAll;
  }

  /**
   * Number of threads used to close PRs in shutdownAll. By default is the number of PRs in the cache
   */
  private static final int shutdownAllPoolSize = sysProps.getInteger(
      "SHUTDOWN_ALL_POOL_SIZE", -1);

  void shutdownSubTreeGracefully(Map<String, PartitionedRegion> prSubMap) {
    for (final PartitionedRegion pr : prSubMap.values()) {
      shutDownOnePRGracefully(pr);
    }
  }

  public synchronized void shutDownAll() {
    boolean testIGE = Boolean.getBoolean("TestInternalGemFireError");

    if (testIGE) {
      InternalGemFireError assErr = new InternalGemFireError(LocalizedStrings.GemFireCache_UNEXPECTED_EXCEPTION.toLocalizedString());
      throw assErr;
    }
    if (isCacheAtShutdownAll()) {
      // it's already doing shutdown by another thread
      return;
    }
    this.isShutDownAll = true;
    LogWriterI18n logger = getLoggerI18n();

    // medco issue (bug 44031) requires multithread shutdownall should be grouped
    // by root region. However, shutDownAllDuringRecovery.conf test revealed that
    // we have to close colocated child regions first.
    // Now check all the PR, if anyone has colocate-with attribute, sort all the
    // PRs by colocation relationship and close them sequentially, otherwise still
    // group them by root region.
    TreeMap<String, Map<String, PartitionedRegion>> prTrees = getPRTrees();
    if (prTrees.size() > 1 && shutdownAllPoolSize != 1) {
      ExecutorService es = getShutdownAllExecutorService(logger, prTrees.size());
      for (final Map<String, PartitionedRegion> prSubMap : prTrees.values()) {
        es.execute(new Runnable() {
          public void run() {
            ConnectionTable.threadWantsSharedResources();
            shutdownSubTreeGracefully(prSubMap);
          }
        });
      } // for each root
      es.shutdown();
      try {
        es.awaitTermination(Integer.MAX_VALUE, TimeUnit.SECONDS);
      } catch (InterruptedException e) {
        logger.info(LocalizedStrings.DEBUG, "shutdown all interrupted while waiting for PRs to be shutdown gracefully.");
      }

    } else {
      for (final Map<String, PartitionedRegion> prSubMap : prTrees.values()) {
        shutdownSubTreeGracefully(prSubMap);
      }
    }

    close("Shut down all members", null, false, true);
  }

  private ExecutorService getShutdownAllExecutorService(LogWriterI18n logger, int size) {
    final ThreadGroup thrGrp = LogWriterImpl.createThreadGroup("ShutdownAllGroup", logger);
    ThreadFactory thrFactory = new ThreadFactory() {
      private final AtomicInteger threadCount = new AtomicInteger(1);

      public Thread newThread(Runnable r) {
        Thread t = new Thread(thrGrp, r, "ShutdownAll-" + threadCount.getAndIncrement());
        t.setDaemon(true);
        return t;
      }
    };
    ExecutorService es = Executors.newFixedThreadPool(shutdownAllPoolSize == -1 ? size : shutdownAllPoolSize, thrFactory);
    return es;
  }

  private void shutDownOnePRGracefully(PartitionedRegion pr) {
    LogWriterI18n logger = getLoggerI18n();
    boolean acquiredLock = false;
    try {
      pr.acquireDestroyLock();
      acquiredLock = true;

      synchronized(pr.getRedundancyProvider()) {
      if (pr.isDataStore() && pr.getDataStore() != null && pr.getDataPolicy().withPersistence()) {
        int numBuckets = pr.getTotalNumberOfBuckets();
        Map<InternalDistributedMember, PersistentMemberID> bucketMaps[] = new Map[numBuckets];
        PartitionedRegionDataStore prds = pr.getDataStore();

        // lock all the primary buckets
        Set<Entry<Integer, BucketRegion>> bucketEntries = prds.getAllLocalBuckets();
        for (Map.Entry e : bucketEntries) {
          BucketRegion br = (BucketRegion) e.getValue();
          if (br == null || br.isDestroyed) {
            // bucket region could be destroyed in race condition
            continue;
          }
          br.getBucketAdvisor().tryLockIfPrimary();

          // get map <InternalDistriutedMemeber, persistentID> for this bucket's
          // remote members
          bucketMaps[br.getId()] = br.getBucketAdvisor().adviseInitializedPersistentMembers();
          if (logger.fineEnabled()) {
            logger.fine("shutDownAll: PR " + pr.getName() + ": initialized persistent members for  " + br.getId() + ":"
                + bucketMaps[br.getId()]);
          }
        }
        if (logger.fineEnabled()) {
          logger.fine("shutDownAll: All buckets for PR " + pr.getName() + " are locked.");
        }

        // send lock profile update to other members
        pr.setShutDownAllStatus(PartitionedRegion.PRIMARY_BUCKETS_LOCKED);
        new UpdateAttributesProcessor(pr).distribute(false);
        pr.getRegionAdvisor().waitForProfileStatus(PartitionedRegion.PRIMARY_BUCKETS_LOCKED);
        if (logger.fineEnabled()) {
          logger.fine("shutDownAll: PR " + pr.getName() + ": all bucketlock profiles received.");
        }

        // if async write, do flush
        if (!pr.getAttributes().isDiskSynchronous()) {
          // several PRs might share the same diskstore, we will only flush once
          // even flush is called several times.
          pr.getDiskStore().forceFlush();
          // send flush profile update to other members
          pr.setShutDownAllStatus(PartitionedRegion.DISK_STORE_FLUSHED);
          new UpdateAttributesProcessor(pr).distribute(false);
          pr.getRegionAdvisor().waitForProfileStatus(PartitionedRegion.DISK_STORE_FLUSHED);
          if (logger.fineEnabled()) {
            logger.fine("shutDownAll: PR " + pr.getName() + ": all flush profiles received.");
          }
        } // async write

        // persist other members to OFFLINE_EQUAL for each bucket region
        // iterate through all the bucketMaps and exclude the items whose
        // idm is no longer online
        Set<InternalDistributedMember> membersToPersistOfflineEqual = pr.getRegionAdvisor().adviseDataStore();
        for (Map.Entry e : bucketEntries) {
          BucketRegion br = (BucketRegion) e.getValue();
          if (br == null || br.isDestroyed) {
            // bucket region could be destroyed in race condition
            continue;
          }
          Map<InternalDistributedMember, PersistentMemberID> persistMap = getSubMapForLiveMembers(pr, membersToPersistOfflineEqual,
              bucketMaps[br.getId()]);
          if (persistMap != null) {
            br.getPersistenceAdvisor().persistMembersOfflineAndEqual(persistMap);
            if (logger.fineEnabled()) {
              logger.fine("shutDownAll: PR " + pr.getName() + ": persisting bucket " + br.getId() + ":" + persistMap);
            }
          }
        }

        // send persited profile update to other members, let all members to persist
        // before close the region
        pr.setShutDownAllStatus(PartitionedRegion.OFFLINE_EQUAL_PERSISTED);
        new UpdateAttributesProcessor(pr).distribute(false);
        pr.getRegionAdvisor().waitForProfileStatus(PartitionedRegion.OFFLINE_EQUAL_PERSISTED);
        if (logger.fineEnabled()) {
          logger.fine("shutDownAll: PR " + pr.getName() + ": all offline_equal profiles received.");
        }
      } // datastore

      // after done all steps for buckets, close pr
      // close accessor directly
      RegionEventImpl event = new RegionEventImpl(pr, Operation.REGION_CLOSE,
          null, false, getMyId(), true);
      try {
        // not to acquire lock
        pr.basicDestroyRegion(event, false, false, true);
      } catch (CacheWriterException e) {
        // not possible with local operation, CacheWriter not called
        throw new Error(LocalizedStrings.LocalRegion_CACHEWRITEREXCEPTION_SHOULD_NOT_BE_THROWN_IN_LOCALDESTROYREGION
            .toLocalizedString(), e);
      } catch (TimeoutException e) {
        // not possible with local operation, no distributed locks possible
        throw new Error(LocalizedStrings.LocalRegion_TIMEOUTEXCEPTION_SHOULD_NOT_BE_THROWN_IN_LOCALDESTROYREGION
            .toLocalizedString(), e);
      }
      // pr.close();
      } // synchronized
    } catch (CacheClosedException cce) {
      logger.fine("Encounter CacheClosedException when shutDownAll is closing PR: "
          + pr.getFullPath() + ":" + cce.getMessage());
    } catch (CancelException ce) {
      logger.fine("Encounter CancelException when shutDownAll is closing PR: "
          + pr.getFullPath() + ":" + ce.getMessage());
    } catch (RegionDestroyedException rde) {
      logger.fine("Encounter CacheDestroyedException when shutDownAll is closing PR: "
          + pr.getFullPath() + ":" + rde.getMessage());
    } finally {
      if (acquiredLock) {
        pr.releaseDestroyLock();
      }
    }
  }

  private Map<InternalDistributedMember, PersistentMemberID> getSubMapForLiveMembers(PartitionedRegion pr,
      Set<InternalDistributedMember> membersToPersistOfflineEqual, Map<InternalDistributedMember, PersistentMemberID> bucketMap) {
    if (bucketMap == null) {
      return null;
    }
    Map<InternalDistributedMember, PersistentMemberID> persistMap = new HashMap();
    Iterator itor = membersToPersistOfflineEqual.iterator();
    while (itor.hasNext()) {
      InternalDistributedMember idm = (InternalDistributedMember) itor.next();
      if (bucketMap.containsKey(idm)) {
        persistMap.put(idm, bucketMap.get(idm));
      }
    }
    return persistMap;
  }

  public void close() {
    close(false);
  }

  public void close(boolean keepalive) {
    close("Normal disconnect", null, keepalive, false);
  }

  public void close(String reason, Throwable optionalCause) {
    close(reason, optionalCause, false, false);
  }

  /**
   * Gets or lazily creates the PartitionedRegion distributed lock service. This call will synchronize on this
   * GemFireCache.
   *
   * @return the PartitionedRegion distributed lock service
   */
  protected final DistributedLockService getPartitionedRegionLockService() {
    synchronized (this.prLockServiceLock) {
      stopper.checkCancelInProgress(null);
      if (this.prLockService == null) {
        try {
          this.prLockService = DLockService.create(PartitionedRegionHelper.PARTITION_LOCK_SERVICE_NAME, getDistributedSystem(),
              true /* distributed */, true /* destroyOnDisconnect */, true /* automateFreeResources */);
        } catch (IllegalArgumentException e) {
          this.prLockService = DistributedLockService.getServiceNamed(PartitionedRegionHelper.PARTITION_LOCK_SERVICE_NAME);
          if (this.prLockService == null) {
            throw e; // PARTITION_LOCK_SERVICE_NAME must be illegal!
          }
        }
      }
      return this.prLockService;
    }
  }

  /**
   * Destroys the PartitionedRegion distributed lock service when closing the cache. Caller must be synchronized on this
   * GemFireCache.
   */
  private void destroyPartitionedRegionLockService() {
    try {
      DistributedLockService.destroy(PartitionedRegionHelper.PARTITION_LOCK_SERVICE_NAME);
    } catch (IllegalArgumentException e) {
      // DistributedSystem.disconnect may have already destroyed the DLS
    }
  }

  public HeapEvictor getHeapEvictor() {
    synchronized (this.heapEvictorLock) {
      stopper.checkCancelInProgress(null);
      if (this.heapEvictor == null) {
        this.heapEvictor = new HeapEvictor(this);
      }
      return this.heapEvictor;
    }
  }

  public OffHeapEvictor getOffHeapEvictor() {
    synchronized (this.offHeapEvictorLock) {
      stopper.checkCancelInProgress(null);
      if (this.offHeapEvictor == null) {
        this.offHeapEvictor = new OffHeapEvictor(this);
      }
      return this.offHeapEvictor;
    }    
  }
  
  public final PersistentMemberManager getPersistentMemberManager() {
    return persistentMemberManager;
  }

  public ClientMetadataService getClientMetadataService() {
    synchronized (this.clientMetaDatServiceLock) {
      stopper.checkCancelInProgress(null);
      if (this.clientMetadatService == null) {
        this.clientMetadatService = new ClientMetadataService(this);
      }
      return this.clientMetadatService;
    }
  }

  private final boolean DISABLE_DISCONNECT_DS_ON_CACHE_CLOSE = sysProps.getBoolean(
      "DISABLE_DISCONNECT_DS_ON_CACHE_CLOSE", false);

  /**
   * close the cache
   *
   * @param reason
   *          the reason the cache is being closed
   * @param systemFailureCause
   *          whether this member was ejected from the distributed system
   * @param keepalive
   *          whoever added this should javadoc it
   */
  public void close(String reason, Throwable systemFailureCause, boolean keepalive) {
    close(reason, systemFailureCause, keepalive, false);
  }

  public void close(String reason, Throwable systemFailureCause, boolean keepalive, boolean keepDS) {
    if (isClosed()) {
      return;
    }
    synchronized (GemFireCacheImpl.class) {
      // bugfix for bug 36512 "GemFireCache.close is not thread safe"
      // ALL CODE FOR CLOSE SHOULD NOW BE UNDER STATIC SYNCHRONIZATION
      // OF synchronized (GemFireCache.class) {
      // static synchronization is necessary due to static resources
      if (isClosed()) {
        return;
      }

      if (oldEntryMapCleanerService != null) {
        oldEntryMapCleanerService.shutdownNow();
      }

      /**
       * First close the ManagementService as it uses a lot of infra which will be closed by cache.close()
       **/
      system.handleResourceEvent(ResourceEvent.CACHE_REMOVE, this);
      if (this.listener != null) {
        this.system.removeResourceListener(listener);
        this.listener = null;
      }

      // reset the DirectBufferAllocator before marking as closed
      DirectBufferAllocator.resetInstance();

      isClosing = true;

      if (systemFailureCause != null) {
        this.forcedDisconnect = systemFailureCause instanceof ForcedDisconnectException;
        if (this.forcedDisconnect) {
          this.disconnectCause = new ForcedDisconnectException(reason);
        } else {
          this.disconnectCause = systemFailureCause;
        }
      }

      this.getLoggerI18n().info(LocalizedStrings.GemFireCache_0_NOW_CLOSING, this);

      // Before anything else...make sure that this instance is not
      // available to anyone "fishing" for a cache...
      if (GemFireCacheImpl.instance == this) {
        GemFireCacheImpl.instance = null;
      }

      // we don't clear the prID map if there is a system failure. Other
      // threads may be hung trying to communicate with the map locked
      if (systemFailureCause == null) {
        PartitionedRegion.clearPRIdMap();
      }
      TXStateInterface tx = null;
      try {
        this.keepAlive = keepalive;
        PoolManagerImpl.setKeepAlive(keepalive);

        if (this.txMgr != null) {
          //this.txIdAdvisor.close();
          tx = this.txMgr.internalSuspend();
        }

        // do this before closing regions
        resourceManager.close();

        try {
          this.resourceAdvisor.close();
        } catch (CancelException e) {
          // ignore
        } 
        try {
          this.jmxAdvisor.close();
        } catch (CancelException e) {
          // ignore
        }

        try {
          GatewaySenderAdvisor advisor = null;
          for (GatewaySender sender : this.getAllGatewaySenders()) {
            ((AbstractGatewaySender) sender).stop();
            advisor = ((AbstractGatewaySender) sender).getSenderAdvisor();
            if (advisor != null) {
              if (getLogger().fineEnabled()) {
                getLogger().fine("Stopping the GatewaySender advisor");
              }
              advisor.close();
            }
          }
        } catch (CancelException ce) {

        }
        if (ASYNC_EVENT_LISTENERS) {
          this.getLogger().fine(this.toString() + ": stopping event thread pool...");
          this.eventThreadPool.shutdown();
        }

        /*
         * IMPORTANT: any operation during shut down that can time out (create a CancelException) must be inside of this
         * try block. If all else fails, we *must* ensure that the cache gets closed!
         */
        try {
          this.stopServers();

          stopMemcachedServer();

          // no need to track PR instances since we won't create any more
          // bridgeServers or gatewayHubs
          if (this.partitionedRegions != null) {
            this.getLogger().fine(this.toString() + ": clearing partitioned regions...");
            synchronized (this.partitionedRegions) {
              int prSize = -this.partitionedRegions.size();
              this.partitionedRegions.clear();
              getCachePerfStats().incPartitionedRegions(prSize);
            }
          }

          prepareDiskStoresForClose();
          if (GemFireCacheImpl.pdxInstance == this) {
            GemFireCacheImpl.pdxInstance = null;
          }

          List rootRegionValues = null;
          synchronized (this.rootRegions) {
            rootRegionValues = new ArrayList(this.rootRegions.values());
          }
          {
            final Operation op;
            if (this.forcedDisconnect) {
              op = Operation.FORCED_DISCONNECT;
            } else if (isReconnecting()) {
              op = Operation.CACHE_RECONNECT;
            } else {
              op = Operation.CACHE_CLOSE;
            }

            LocalRegion prRoot = null;
            
            for (Iterator itr = rootRegionValues.iterator(); itr.hasNext();) {
              LocalRegion lr = (LocalRegion) itr.next();
              this.getLogger().fine(this.toString() + ": processing region " + lr.getFullPath());
              if (PartitionedRegionHelper.PR_ROOT_REGION_NAME.equals(lr.getName())) {
                prRoot = lr;
              } else {
                if(lr.getName().contains(ParallelGatewaySenderQueue.QSTRING)){
                  continue; //this region will be closed internally by parent region
                }
                this.getLogger().fine(this.toString() + ": closing region " + lr.getFullPath() + "...");
                try {
                  lr.handleCacheClose(op);
                } catch (Exception e) {
                  if (this.getLogger().fineEnabled() || !forcedDisconnect) {
                    this.getLoggerI18n().warning(LocalizedStrings.GemFireCache_0_ERROR_CLOSING_REGION_1,
                        new Object[] { this, lr.getFullPath() }, e);
                  }
                }
              }
            } // for

            try {
              this.getLogger().fine(this.toString() + ": finishing partitioned region close...");
              PartitionedRegion.afterRegionsClosedByCacheClose(this);
              if (prRoot != null) {
                // do the PR meta root region last
                prRoot.handleCacheClose(op);
              }
            } catch (CancelException e) {
              this.getLoggerI18n().warning(LocalizedStrings.GemFireCache_0_ERROR_IN_LAST_STAGE_OF_PARTITIONEDREGION_CACHE_CLOSE,
                  this, e);
            }
            this.cachedPRRoot = null;

            destroyPartitionedRegionLockService();
          }

          closeDiskStores();
          
          closeHDFSStores();
          
          // Close the CqService Handle.
          try {
            this.getLogger().fine(this.toString() + ": closing CQ service...");
            CqService.closeCqService();
          } catch (Exception ex) {
            getLoggerI18n().info(LocalizedStrings.GemFireCache_FAILED_TO_GET_THE_CQSERVICE_TO_CLOSE_DURING_CACHE_CLOSE_1);
          }

          PoolManager.close(keepalive);

          this.getLogger().fine(this.toString() + ": closing reliable message queue...");
          try {
            getReliableMessageQueueFactory().close(true);
          } catch (CancelException e) {
            if (this.getLogger().fineEnabled()) {
              this.getLogger().fine("Ignored cancellation while closing reliable message queue", e);
            }
          }

          this.getLogger().fine(this.toString() + ": notifying admins of close...");
          try {
            SystemMemberCacheEventProcessor.send(this, Operation.CACHE_CLOSE);
          } catch (CancelException e) {
            if (this.getLogger().fineEnabled()) {
              this.getLogger().fine("Ignored cancellation while notifying admins");
            }
          }

          this.getLogger().fine(this.toString() + ": stopping destroyed entries processor...");
          this.tombstoneService.stop();

          // NOTICE: the CloseCache message is the *last* message you can send!
          DM dm = null;
          try {
            dm = system.getDistributionManager();
            dm.removeMembershipListener(this.txMgr);
          } catch (CancelException e) {
            // dm = null;
          }

          if (dm != null) { // Send CacheClosedMessage (and NOTHING ELSE) here
            this.getLogger().fine(this.toString() + ": sending CloseCache to peers...");
            Set otherMembers = dm.getOtherDistributionManagerIds();
            ReplyProcessor21 processor = new ReplyProcessor21(system, otherMembers);
            CloseCacheMessage msg = new CloseCacheMessage();
            // [bruce] if multicast is available, use it to send the message to
            // avoid race conditions with cache content operations that might
            // also be multicast
            msg.setMulticast(system.getConfig().getMcastPort() != 0);
            msg.setRecipients(otherMembers);
            msg.setProcessorId(processor.getProcessorId());
            dm.putOutgoing(msg);
            try {
              processor.waitForReplies();
            } catch (InterruptedException ex) {
              // Thread.currentThread().interrupt(); // TODO ??? should we reset this bit later?
              // Keep going, make best effort to shut down.
            } catch (ReplyException ex) {
              // keep going
            }
            // set closed state after telling others and getting responses
            // to avoid complications with others still in the process of
            // sending messages
          }
          // NO MORE Distributed Messaging AFTER THIS POINT!!!!

          {
            ClientMetadataService cms = this.clientMetadatService;
            if (cms != null) {
              cms.close();
            }
            HeapEvictor he = this.heapEvictor;
            if (he != null) {
              he.close();
            }
          }
        } catch (CancelException e) {
          // make sure the disk stores get closed
          closeDiskStores();
          closeHDFSStores();
          // NO DISTRIBUTED MESSAGING CAN BE DONE HERE!

          // okay, we're taking too long to do this stuff, so let's
          // be mean to other processes and skip the rest of the messaging
          // phase
          // [bruce] the following code is unnecessary since someone put the
          // same actions in a finally block
          // getLogger().fine("GemFire shutdown is being accelerated");
          // if (!this.closed) {
          // this.closed = true;
          // this.txMgr.close();
          // if (GemFireCache.instance == this) {
          // GemFireCache.instance = null;
          // }
          // ((DynamicRegionFactoryImpl)DynamicRegionFactory.get()).close();
          // }
        }

        // Close the CqService Handle.
        try {
          CqService.closeCqService();
        } catch (Exception ex) {
          getLoggerI18n().info(LocalizedStrings.GemFireCache_FAILED_TO_GET_THE_CQSERVICE_TO_CLOSE_DURING_CACHE_CLOSE_2);
        }

        this.cachePerfStats.close();

        EventTracker.stopTrackerServices(this);

        synchronized (ccpTimerMutex) {
          if (this.ccpTimer != null) {
            this.ccpTimer.cancel();
          }
        }

        this.expirationScheduler.cancel();

        // Stop QueryMonitor if running.
        if (this.queryMonitor != null) {
          this.queryMonitor.stopMonitoring();
        }   

      } finally {
        try {
          // NO DISTRIBUTED MESSAGING CAN BE DONE HERE!
          if (this.txMgr != null) {
            this.txMgr.close();
          }
          ((DynamicRegionFactoryImpl) DynamicRegionFactory.get()).close();
          if (this.txMgr != null) {
            this.txMgr.resume(tx);
          }
        } 
        finally {
          //See #50072
          if (this.txMgr != null) {
            this.txMgr.release();
          }
        }
      }
      // Added to close the TransactionManager's cleanup thread
      TransactionManagerImpl.refresh();

      if (!keepDS) {
        // keepDS is used by ShutdownAll. It will override DISABLE_DISCONNECT_DS_ON_CACHE_CLOSE
        if (!DISABLE_DISCONNECT_DS_ON_CACHE_CLOSE) {
          this.system.disconnect();
        }
      }
      TypeRegistry.close();
      // do this late to prevent 43412
      TypeRegistry.setPdxSerializer(null);

      this.bufferAllocator.close();

      // Added to reset the memory manager to handle cases where only cache is closed.
      // Right now mostly in DUNITs
      CallbackFactoryProvider.getStoreCallbacks().resetMemoryManager();

      for (Iterator iter = cacheLifecycleListeners.iterator(); iter.hasNext();) {
        CacheLifecycleListener listener = (CacheLifecycleListener) iter.next();
        listener.cacheClosed(this);
      }
    } // static synchronization on GemFireCache.class
  }
  
  // see Cache.isReconnecting()
  public boolean isReconnecting() {
    return this.system.isReconnecting();
  }

  // see Cache.waitUntilReconnected(long, TimeUnit)
  public boolean waitUntilReconnected(long time, TimeUnit units) throws InterruptedException {
    return this.system.waitUntilReconnected(time,  units);
  }
  
  // see Cache.stopReconnecting()
  public void stopReconnecting() {
    this.system.stopReconnecting();
  }
  
  // see Cache.getReconnectedCache()
  public Cache getReconnectedCache() {
    Cache c = GemFireCacheImpl.getInstance();
    if (c == this) {
      c = null;
    }
    return c;
  }

  private void stopMemcachedServer() {
    if (this.memcachedServer != null) {
      getLoggerI18n().info(LocalizedStrings.GemFireCacheImpl_MEMCACHED_SERVER_ON_PORT_0_IS_SHUTTING_DOWN,
          new Object[] { this.system.getConfig().getMemcachedPort() });
      this.memcachedServer.shutdown();
    }
  }

  private void prepareDiskStoresForClose() {
    String pdxDSName = TypeRegistry.getPdxDiskStoreName(this);
    DiskStoreImpl pdxdsi = null;
    for (DiskStoreImpl dsi : this.diskStores.values()) {
      if (dsi.getName().equals(pdxDSName)) {
        pdxdsi = dsi;
      } else {
        dsi.prepareForClose();
      }
    }
    if (pdxdsi != null) {
      pdxdsi.prepareForClose();
    }
  }

  private final ConcurrentMap<String, DiskStoreImpl> diskStores = new ConcurrentHashMap<String, DiskStoreImpl>();
  private final ConcurrentMap<String, DiskStoreImpl> regionOwnedDiskStores = new ConcurrentHashMap<String, DiskStoreImpl>();
  
  public void addDiskStore(DiskStoreImpl dsi) {
    this.diskStores.put(dsi.getName(), dsi);
  }

  public void removeDiskStore(DiskStoreImpl dsi) {
    this.diskStores.remove(dsi.getName());
    this.regionOwnedDiskStores.remove(dsi.getName());
    /** Added for M&M **/
    if(!dsi.getOwnedByRegion())
    system.handleResourceEvent(ResourceEvent.DISKSTORE_REMOVE, dsi);
  }

  ThreadPoolExecutor getDiskStoreTaskPool() {
    return this.diskStoreTaskPool;
  }

  ThreadPoolExecutor getDiskDelayedWritePool() {
    return this.diskDelayedWritePool;
  }

  public void addRegionOwnedDiskStore(DiskStoreImpl dsi) {
    this.regionOwnedDiskStores.put(dsi.getName(), dsi);
  }

  public void closeDiskStores() {
    Iterator<DiskStoreImpl> it = this.diskStores.values().iterator();
    while (it.hasNext()) {
      try {
        DiskStoreImpl dsi = it.next();
        getLogger().info("closing " + dsi);
        dsi.close();
        /** Added for M&M **/
        system.handleResourceEvent(ResourceEvent.DISKSTORE_REMOVE, dsi);
      } catch (Exception e) {
        getLoggerI18n().severe(LocalizedStrings.Disk_Store_Exception_During_Cache_Close, e);
      }
      it.remove();
    }
    // close the disk thread pools
    stopDiskStoreTaskPools();
  }

  private void stopDiskStoreTaskPools() {
    LogWriter logger = getLogger();
    if (logger.infoEnabled()) {
      logger.info("Stopping DiskStore task pools");
    }
    shutdownPool(this.diskStoreTaskPool);

    // Allow the delayed writes to complete
    this.diskDelayedWritePool.shutdown();
    try {
      this.diskDelayedWritePool.awaitTermination(1, TimeUnit.SECONDS);
    } catch (InterruptedException e) {
      Thread.currentThread().interrupt();
    }
  }

  private void shutdownPool(ThreadPoolExecutor pool) {
    // All the regions have already been closed
    // so this pool shouldn't be doing anything.
    List<Runnable> l = pool.shutdownNow();
    for (Runnable runnable : l) {
      if (runnable instanceof DiskStoreTask) {
        ((DiskStoreTask)runnable).taskCancelled();
      }
    }
  }

  public void setVMIDRegionPath(String regionPath) {
    this.vmIdRegionPath = regionPath;
  }

  public String getVMIDRegionPath() {
    return this.vmIdRegionPath;
  }

  /**
   * Used by GemFireXD and unit tests to allow them to change the default disk
   * store name.
   */
  public static void setDefaultDiskStoreName(String dsName) {
    DEFAULT_DS_NAME = dsName;
  }

  /**
   * Used by unit tests to undo a change to the default disk store name.
   */
  public static void unsetDefaultDiskStoreName() {
    DEFAULT_DS_NAME = DiskStoreFactory.DEFAULT_DISK_STORE_NAME;
  }

  public static String getDefaultDiskStoreName() {
    return DEFAULT_DS_NAME;
  }

  public static String DEFAULT_DS_NAME = DiskStoreFactory.DEFAULT_DISK_STORE_NAME;

  public final DiskStoreImpl getOrCreateDefaultDiskStore() {
    DiskStoreImpl result = (DiskStoreImpl) findDiskStore(null);
    if (result == null) {
      synchronized (this) {
        result = (DiskStoreImpl) findDiskStore(null);
        if (result == null) {
          result = (DiskStoreImpl) createDiskStoreFactory().create(DEFAULT_DS_NAME);
        }
      }
    }
    return result;
  }

  /**
   * Returns the DiskStore by name
   *
   * @since prPersistSprint2
   */
  public final DiskStoreImpl findDiskStore(String name) {
    if (name == null) {
      name = DEFAULT_DS_NAME;
    }
    return this.diskStores.get(name);
  }

  /**
   * Returns the DiskStore list
   *
   * @since prPersistSprint2
   */
  public Collection<DiskStoreImpl> listDiskStores() {
    return Collections.unmodifiableCollection(this.diskStores.values());
  }

  public Collection<DiskStoreImpl> listDiskStoresIncludingDefault() {
    return Collections.unmodifiableCollection(listDiskStores());
  }

  public Collection<DiskStoreImpl> listDiskStoresIncludingRegionOwned() {
    HashSet<DiskStoreImpl> allDiskStores = new HashSet<DiskStoreImpl>();
    allDiskStores.addAll(this.diskStores.values());
    allDiskStores.addAll(this.regionOwnedDiskStores.values());
    return allDiskStores;
  }

 /* private static class DiskStoreFuture extends FutureTask {
    private final DiskStoreTask task;

    public DiskStoreFuture(DiskStoreTask r) {
      super(r, null);
      this.task = r;
    }

    @Override
    public boolean cancel(boolean mayInterruptIfRunning) {
      boolean result = super.cancel(mayInterruptIfRunning);
      if (result) {
        task.taskCancelled();
      }
      return result;
    }

  }*/

  public int stopGatewayHubs(boolean byShutdownAll) {
    int cnt = 0;
    closingGatewayHubsByShutdownAll = byShutdownAll;
    synchronized (allGatewayHubsLock) {
      for (int i = 0; i < allGatewayHubs.length; i++) {
        GatewayHubImpl hub = allGatewayHubs[i];
        this.getLogger().fine(this.toString() + ": stopping gateway hub " + hub);
        try {
          hub.stop();
          cnt++;
        } catch (CancelException e) {
          if (this.getLogger().fineEnabled()) {
            this.getLogger().fine("Ignored cache closure while closing hub " + hub, e);
          }
        }
      }
    } // synchronized

    this.getLogger().fine(this.toString() + ": finished stopping " + cnt + " gateway hub(s), total is " + allGatewayHubs.length);
    return cnt;
  }
  
  public int stopGatewaySenders(boolean byShutdownAll) {
    int cnt = 0;
    closingGatewaySendersByShutdownAll = byShutdownAll;
    synchronized (allGatewaySendersLock) {
      GatewaySenderAdvisor advisor = null;
      Iterator<GatewaySender> itr = allGatewaySenders.iterator();
      while (itr.hasNext()) {
        GatewaySender sender = itr.next();
        this.getLogger().fine(
            this.toString() + ": stopping gateway sender " + sender);
        try {
          sender.stop();
          advisor = ((AbstractGatewaySender)sender).getSenderAdvisor();
          if (advisor != null) {
            if (getLogger().fineEnabled()) {
              getLogger().fine("Stopping the GatewaySender advisor");
            }
            advisor.close();
          }
          cnt++;
        }
        catch (CancelException e) {
          if (this.getLogger().fineEnabled()) {
            this.getLogger().fine(
                "Ignored cache closure while closing sender " + sender, e);
          }
        }
      }
    } // synchronized

    this.getLogger().fine(
        this.toString() + ": finished stopping " + cnt
            + " gateway sender(s), total is " + allGatewaySenders.size());
    return cnt;
  }
  
  public int stopGatewayReceivers(boolean byShutdownAll) {
    int cnt = 0;
    closingGatewayReceiversByShutdownAll = byShutdownAll;
    synchronized (allGatewayReceiversLock) {
      Iterator<GatewayReceiver> itr = allGatewayReceivers.iterator();
      while (itr.hasNext()) {
        GatewayReceiver receiver = itr.next();
        this.getLogger().fine(
            this.toString() + ": stopping gateway receiver " + receiver);
        try {
          receiver.stop();
          cnt++;
        }
        catch (CancelException e) {
          if (this.getLogger().fineEnabled()) {
            this.getLogger().fine(
                "Ignored cache closure while closing receiver " + receiver, e);
          }
        }
      }
    } // synchronized

    this.getLogger().fine(
        this.toString() + ": finished stopping " + cnt
            + " gateway receiver(s), total is " + allGatewayReceivers.size());
    return cnt;
  }

  void stopServers() {

    this.getLogger().fine(this.toString() + ": stopping bridge servers...");
    Iterator allBridgeServersIterator = this.allBridgeServers.iterator();
    while (allBridgeServersIterator.hasNext()) {
      BridgeServerImpl bridge = (BridgeServerImpl) allBridgeServersIterator.next();
      this.getLogger().fine("stopping bridge " + bridge);
      try {
        bridge.stop();
      } catch (CancelException e) {
        if (this.getLogger().fineEnabled()) {
          this.getLogger().fine("Ignored cache closure while closing bridge " + bridge, e);
        }
      }
      allBridgeServers.remove(bridge);
    }

    stopGatewayHubs(false);

    // stop HA services if they had been started
    this.getLogger().fine(this.toString() + ": stopping HA services...");
    try {
      HARegionQueue.stopHAServices();
    } catch (CancelException e) {
      if (this.getLogger().fineEnabled()) {
        this.getLogger().fine("Ignored cache closure while closing HA services", e);
      }
    }

    this.getLogger().fine(this.toString() + ": stopping client health monitor...");
    try {
      ClientHealthMonitor.shutdownInstance();
    } catch (CancelException e) {
      if (this.getLogger().fineEnabled()) {
        this.getLogger().fine("Ignored cache closure while closing client health monitor", e);
      }
    }

    // Reset the unique id counter for durable clients.
    // If a durable client stops/starts its cache, it needs
    // to maintain the same unique id.
    ClientProxyMembershipID.resetUniqueIdCounter();

  }

  public final InternalDistributedSystem getDistributedSystem() {
    return this.system;
  }

  /**
   * Returns the member id of my distributed system
   *
   * @since 5.0
   */
  public final InternalDistributedMember getMyId() {
    return this.myId;
  }

  /*
   * (non-Javadoc)
   *
   * @see com.gemstone.gemfire.cache.Cache#getMembers()
   */
  public Set<DistributedMember> getMembers() {
    return Collections.unmodifiableSet(this.dm.getOtherNormalDistributionManagerIds());
  }

  /*
   * (non-Javadoc)
   *
   * @see com.gemstone.gemfire.cache.Cache#getAdminMembers()
   */
  public Set<DistributedMember> getAdminMembers() {
    return this.dm.getAdminMemberSet();
  }

  /*
   * (non-Javadoc)
   *
   * @see com.gemstone.gemfire.cache.Cache#getMembers(com.gemstone.gemfire.cache.Region)
   */
  @SuppressWarnings({ "unchecked", "rawtypes" })
  public Set<DistributedMember> getMembers(Region r) {
    if (r instanceof DistributedRegion) {
      DistributedRegion d = (DistributedRegion) r;
      return (Set)d.getDistributionAdvisor().adviseCacheOp();
    } else if (r instanceof PartitionedRegion) {
      PartitionedRegion p = (PartitionedRegion) r;
      return p.getRegionAdvisor().adviseAllPRNodes();
    } else {
      return Collections.emptySet();
    }
  }

  /*
   * (non-Javadoc)
   *
   * @see com.gemstone.gemfire.cache.client.ClientCache#getCurrentServers()
   */
  public Set<InetSocketAddress> getCurrentServers() {
    Map<String, Pool> pools = PoolManager.getAll();
    Set result = null;
    for (Pool p : pools.values()) {
      PoolImpl pi = (PoolImpl) p;
      for (Object o : pi.getCurrentServers()) {
        ServerLocation sl = (ServerLocation) o;
        if (result == null) {
          result = new HashSet<DistributedMember>();
        }
        result.add(new InetSocketAddress(sl.getHostName(), sl.getPort()));
      }
    }
    if (result == null) {
      return Collections.EMPTY_SET;
    } else {
      return result;
    }
  }

  public final LogWriter getLogger() {
    return this.system.getLogWriter();
  }

  public final LogWriter getSecurityLogger() {
    return this.system.getSecurityLogWriter();
  }

  public LogWriterI18n getLoggerI18n() {
    return this.system.getLogWriterI18n();
  }
  
  public LogWriterI18n getSecurityLoggerI18n() {
    return this.system.getSecurityLogWriter().convertToLogWriterI18n();
  }

  /**
   * get the threadid/sequenceid sweeper task for this cache
   *
   * @return the sweeper task
   */
  protected final EventTracker.ExpiryTask getEventTrackerTask() {
    return this.recordedEventSweeper;
  }

  public final CachePerfStats getCachePerfStats() {
    return this.cachePerfStats;
  }

  public final String getName() {
    return this.system.getName();
  }

  /**
   * Get the list of all instances of properties for Declarables with the given class name.
   * 
   * @param className Class name of the declarable
   * @return List of all instances of properties found for the given declarable
   */
  public List<Properties> getDeclarableProperties(final String className) {
    List<Properties> propertiesList = new ArrayList<Properties>();
    synchronized (this.declarablePropertiesMap) {
      for (Map.Entry<Declarable, Properties> entry : this.declarablePropertiesMap.entrySet()) {
        if (entry.getKey().getClass().getName().equals(className)) {
          propertiesList.add(entry.getValue());
        }
      }
    }
    return propertiesList;
  }
  
  /**
   * Get the properties for the given declarable.
   * 
   * @param declarable The declarable
   * @return Properties found for the given declarable
   */
  public Properties getDeclarableProperties(final Declarable declarable) {
    return this.declarablePropertiesMap.get(declarable);
  }
  
  /**
   * Returns the date and time that this cache was created.
   *
   * @since 3.5
   */
  public Date getCreationDate() {
    return this.creationDate;
  }

  /**
   * Returns the number of seconds that have elapsed since the Cache was created.
   *
   * @since 3.5
   */
  public int getUpTime() {
    return (int) ((System.currentTimeMillis() - this.creationDate.getTime()) / 1000);
  }

  /**
   * All entry and region operations should be using this time rather than
   * System.currentTimeMillis(). Specially all version stamps/tags must be
   * populated with this timestamp.
   * 
   * @return distributed cache time.
   */
  public final long cacheTimeMillis() {
    if (dm != null) {
      return dm.cacheTimeMillis();
    } else {
      return System.currentTimeMillis();
    }
  }

  public Region createVMRegion(String name, RegionAttributes attrs) throws RegionExistsException, TimeoutException {
    return createRegion(name, attrs);
  }

  private PoolFactory createDefaultPF() {
    PoolFactory defpf = PoolManager.createFactory();
    try {
      String localHostName = SocketCreator.getHostName(SocketCreator.getLocalHost());
      defpf.addServer(localHostName, CacheServer.DEFAULT_PORT);
    } catch (UnknownHostException ex) {
      throw new IllegalStateException("Could not determine local host name");
    }
    return defpf;
  }

  protected void checkValidityForPool() {
    if (!isClient()) {
      throw new UnsupportedOperationException();
    }
  }
  /**
   * Used to set the default pool on a new GemFireCache.
   */
  public void determineDefaultPool() {
    this.checkValidityForPool();
    Pool pool = null;
    // create the pool if it does not already exist
    if (this.clientpf == null) {
      Map<String, Pool> pools = PoolManager.getAll();
      if (pools.isEmpty()) {
        this.clientpf = createDefaultPF();
      } else if (pools.size() == 1) {
        // otherwise use a singleton.
        pool = pools.values().iterator().next();
      } else {
        if (pool == null) {
          // act as if the default pool was configured
          // and see if we can find an existing one that is compatible
          PoolFactoryImpl pfi = (PoolFactoryImpl) createDefaultPF();
          for (Pool p : pools.values()) {
            if (((PoolImpl) p).isCompatible(pfi.getPoolAttributes())) {
              pool = p;
              break;
            }
          }
          if (pool == null) {
            // if pool is still null then we will not have a default pool for this ClientCache
            setDefaultPool(null);
            return;
          }
        }
      }
    } else {
      PoolFactoryImpl pfi = (PoolFactoryImpl) this.clientpf;
      if (pfi.getPoolAttributes().locators.isEmpty() && pfi.getPoolAttributes().servers.isEmpty()) {
        try {
          String localHostName = SocketCreator.getHostName(SocketCreator.getLocalHost());
          pfi.addServer(localHostName, CacheServer.DEFAULT_PORT);
        } catch (UnknownHostException ex) {
          throw new IllegalStateException("Could not determine local host name");
        }
      }
      // look for a pool that already exists that is compatible with
      // our PoolFactory.
      // If we don't find one we will create a new one that meets our needs.
      Map<String, Pool> pools = PoolManager.getAll();
      for (Pool p : pools.values()) {
        if (((PoolImpl) p).isCompatible(pfi.getPoolAttributes())) {
          pool = p;
          break;
        }
      }
    }
    if (pool == null) {
      // create our pool with a unique name
      String poolName = "DEFAULT";
      int count = 1;
      Map<String, Pool> pools = PoolManager.getAll();
      while (pools.containsKey(poolName)) {
        poolName = "DEFAULT" + count;
        count++;
      }
      pool = this.clientpf.create(poolName);
    }
    setDefaultPool(pool);
  }

  /**
   * Used to see if a existing cache's pool is compatible with us.
   *
   * @return the default pool that is right for us
   */
  public Pool determineDefaultPool(PoolFactory pf) {
    Pool pool = null;
    // create the pool if it does not already exist
    if (pf == null) {
      Map<String, Pool> pools = PoolManager.getAll();
      if (pools.isEmpty()) {
        throw new IllegalStateException("Since a cache already existed a pool should also exist.");
      } else if (pools.size() == 1) {
        // otherwise use a singleton.
        pool = pools.values().iterator().next();
        if (getDefaultPool() != pool) {
          throw new IllegalStateException("Existing cache's default pool was not the same as the only existing pool");
        }
      } else {
        // just use the current default pool if one exists
        pool = getDefaultPool();
        if (pool == null) {
          // act as if the default pool was configured
          // and see if we can find an existing one that is compatible
          PoolFactoryImpl pfi = (PoolFactoryImpl) createDefaultPF();
          for (Pool p : pools.values()) {
            if (((PoolImpl) p).isCompatible(pfi.getPoolAttributes())) {
              pool = p;
              break;
            }
          }
          if (pool == null) {
            // if pool is still null then we will not have a default pool for this ClientCache
            return null;
          }
        }
      }
    } else {
      PoolFactoryImpl pfi = (PoolFactoryImpl) pf;
      if (pfi.getPoolAttributes().locators.isEmpty() && pfi.getPoolAttributes().servers.isEmpty()) {
        try {
          String localHostName = SocketCreator.getHostName(SocketCreator.getLocalHost());
          pfi.addServer(localHostName, CacheServer.DEFAULT_PORT);
        } catch (UnknownHostException ex) {
          throw new IllegalStateException("Could not determine local host name");
        }
      }
      PoolImpl defPool = (PoolImpl) getDefaultPool();
      if (defPool != null && defPool.isCompatible(pfi.getPoolAttributes())) {
        pool = defPool;
      } else {
        throw new IllegalStateException("Existing cache's default pool was not compatible");
      }
    }
    return pool;
  }

  public Region createRegion(String name, RegionAttributes attrs) throws RegionExistsException, TimeoutException {
    if (isClient()) {
      throw new UnsupportedOperationException("operation is not supported on a client cache");
    }
    return basicCreateRegion(name, attrs);
  }

  public Region basicCreateRegion(String name, RegionAttributes attrs) throws RegionExistsException, TimeoutException {
    try {
      InternalRegionArguments ira = new InternalRegionArguments().setDestroyLockFlag(true).setRecreateFlag(false)
          .setSnapshotInputStream(null).setImageTarget(null);

      if (attrs instanceof UserSpecifiedRegionAttributes) {
        ira.setIndexes(((UserSpecifiedRegionAttributes) attrs).getIndexes());
      }
      return createVMRegion(name, attrs, ira);
    } catch (IOException e) {
      // only if loading snapshot, not here
      InternalGemFireError assErr = new InternalGemFireError(LocalizedStrings.GemFireCache_UNEXPECTED_EXCEPTION.toLocalizedString());
      assErr.initCause(e);
      throw assErr;
    } catch (ClassNotFoundException e) {
      // only if loading snapshot, not here
      InternalGemFireError assErr = new InternalGemFireError(LocalizedStrings.GemFireCache_UNEXPECTED_EXCEPTION.toLocalizedString());
      assErr.initCause(e);
      throw assErr;
    }
  }

  public <K, V> Region<K, V> createVMRegion(String name, RegionAttributes<K, V> p_attrs, InternalRegionArguments internalRegionArgs)
      throws RegionExistsException, TimeoutException, IOException, ClassNotFoundException {

    // Commenting it out for the time being. These things are not exposed to user anymore.
    /*if (getMyId().getVmKind() == DistributionManager.LOCATOR_DM_TYPE) {
      if (!internalRegionArgs.isUsedForMetaRegion() && internalRegionArgs.getInternalMetaRegion() == null) {
        throw new IllegalStateException("Regions can not be created in a locator.");
      }
    }*/
    stopper.checkCancelInProgress(null);
    LocalRegion.validateRegionName(name);
    RegionAttributes<K, V> attrs = p_attrs;
    if (attrs == null) {
      throw new IllegalArgumentException(LocalizedStrings.GemFireCache_ATTRIBUTES_MUST_NOT_BE_NULL.toLocalizedString());
    }
    
    LocalRegion rgn = null;
    // final boolean getDestroyLock = attrs.getDestroyLockFlag();
    final InputStream snapshotInputStream = internalRegionArgs.getSnapshotInputStream();
    InternalDistributedMember imageTarget = internalRegionArgs.getImageTarget();
    final boolean recreate = internalRegionArgs.getRecreateFlag();

    final boolean isPartitionedRegion = attrs.getPartitionAttributes() != null;
    final boolean isReinitCreate = snapshotInputStream != null
        || imageTarget != null || recreate;

    final String regionPath = LocalRegion.calcFullPath(name, null);

    try {
      for (;;) {
        getCancelCriterion().checkCancelInProgress(null);

        Future future = null;
        synchronized (this.rootRegions) {
          rgn = (LocalRegion) this.rootRegions.get(name);
          if (rgn != null) {
            throw new RegionExistsException(rgn);
          }
          // check for case where a root region is being reinitialized and we
          // didn't
          // find a region, i.e. the new region is about to be created

          if (!isReinitCreate) { // fix bug 33523
            String fullPath = Region.SEPARATOR + name;
            future = this.reinitializingRegions.get(fullPath);
          }
          if (future == null) {
            HDFSIntegrationUtil.createAndAddAsyncQueue(regionPath, attrs, this);
            attrs = setEvictionAttributesForLargeRegion(attrs);
            if (internalRegionArgs.getInternalMetaRegion() != null) {
              rgn = internalRegionArgs.getInternalMetaRegion();
            } else if (isPartitionedRegion) {
              rgn = new PartitionedRegion(name, attrs, null, this, internalRegionArgs);
            } else {
              /*for (String senderId : attrs.getGatewaySenderIds()) {
                if (getGatewaySender(senderId) != null
                    && getGatewaySender(senderId).isParallel()) {
                  throw new IllegalStateException(
                      LocalizedStrings.AttributesFactory_PARALLELGATEWAYSENDER_0_IS_INCOMPATIBLE_WITH_DISTRIBUTED_REPLICATION
                          .toLocalizedString(senderId));
                }
              }*/
              if (attrs.getScope().isLocal()) {
                rgn = new LocalRegion(name, attrs, null, this, internalRegionArgs);
              } else {
                rgn = new DistributedRegion(name, attrs, null, this, internalRegionArgs);
              }
            }

            this.rootRegions.put(name, rgn);
            if (isReinitCreate) {
              regionReinitialized(rgn);
            }
            break;
          }
        } // synchronized

        boolean interrupted = Thread.interrupted();
        try { // future != null
          LocalRegion region = (LocalRegion) future.get(); // wait on Future
          throw new RegionExistsException(region);
        } catch (InterruptedException e) {
          interrupted = true;
        } catch (ExecutionException e) {
          throw new Error(LocalizedStrings.GemFireCache_UNEXPECTED_EXCEPTION.toLocalizedString(), e);
        } catch (CancellationException e) {
          // future was cancelled
        } finally {
          if (interrupted)
            Thread.currentThread().interrupt();
        }
      } // for
      
      boolean success = false;
      try {
        setRegionByPath(rgn.getFullPath(), rgn);
        rgn.preInitialize(internalRegionArgs);
        rgn.initialize(snapshotInputStream, imageTarget, internalRegionArgs);
        success = true;
      } catch (CancelException e) {
        // don't print a call stack
        throw e;
      } catch (RedundancyAlreadyMetException e) {
        // don't log this
        throw e;
      } catch (final Exception validationException) {
        getLoggerI18n().warning(LocalizedStrings.GemFireCache_INITIALIZATION_FAILED_FOR_REGION_0, rgn.getFullPath(),
            validationException);
        throw validationException;
      } catch (Error e) {
        getLoggerI18n().warning(LocalizedStrings.GemFireCache_INITIALIZATION_FAILED_FOR_REGION_0,
            rgn.getFullPath(), e);
        // don't try cleanup for any of the fatal errors below
        // else they themselves can get stuck
        success = true;
        if (SystemFailure.isJVMFailureError(e)) {
          SystemFailure.initiateFailure(e);
          // If this ever returns, rethrow the error. We're poisoned
          // now, so don't let this thread continue.
          throw e;
        }
        SystemFailure.checkFailure();
        // do cleanup for any non-fatal errors
        success = false;
        stopper.checkCancelInProgress(e);
        throw e;
      } finally {
        if (!success) {
          try {
            // do this before removing the region from
            // the root set to fix bug 41982.
            rgn.cleanupFailedInitialization();
          } catch (VirtualMachineError e) {
            SystemFailure.initiateFailure(e);
            throw e;
          } catch (Throwable t) {
            SystemFailure.checkFailure();
            stopper.checkCancelInProgress(t);
            
            // bug #44672 - log the failure but don't override the original exception
            getLoggerI18n().warning(
                LocalizedStrings.GemFireCache_INIT_CLEANUP_FAILED_FOR_REGION_0, 
                rgn.getFullPath(), t);

          } finally {
            // clean up if initialize fails for any reason
            setRegionByPath(rgn.getFullPath(), null);
            synchronized (this.rootRegions) {
              Region r = (Region) this.rootRegions.get(name);
              if (r == rgn) {
                this.rootRegions.remove(name);
              }
            } // synchronized
          }
        } // success
      }

      
      
      rgn.postCreateRegion();
    } catch (RegionExistsException ex) {
      // outside of sync make sure region is initialized to fix bug 37563
      LocalRegion r = (LocalRegion) ex.getRegion();
      r.waitOnInitialization(); // don't give out ref until initialized
      throw ex;
    }

    /**
     * Added for M&M . Putting the callback here to avoid creating RegionMBean in case of Exception
     **/
    if (!rgn.isInternalRegion()) {
      system.handleResourceEvent(ResourceEvent.REGION_CREATE, rgn);
    }

    return rgn;
  }

  /**
   * turn on eviction by default for HDFS regions
   */
  @SuppressWarnings("deprecation")
  public <K, V> RegionAttributes<K, V> setEvictionAttributesForLargeRegion(
      RegionAttributes<K, V> attrs) {
    RegionAttributes<K, V> ra = attrs;
    if (DISABLE_AUTO_EVICTION) {
      return ra;
    }
    if (attrs.getDataPolicy().withHDFS()
        || attrs.getHDFSStoreName() != null) {
      // make the region overflow by default
      EvictionAttributes evictionAttributes = attrs.getEvictionAttributes();
      boolean hasNoEvictionAttrs = evictionAttributes == null
          || evictionAttributes.getAlgorithm().isNone();
      AttributesFactory<K, V> af = new AttributesFactory<K, V>(attrs);
      String diskStoreName = attrs.getDiskStoreName();
      // set the local persistent directory to be the same as that for
      // HDFS store
      if (attrs.getHDFSStoreName() != null) {
        HDFSStoreImpl hdfsStore = findHDFSStore(attrs.getHDFSStoreName());
        if (attrs.getPartitionAttributes().getLocalMaxMemory() != 0 && hdfsStore == null) {
          // HDFS store expected to be found at this point
          throw new IllegalStateException(
              LocalizedStrings.HOPLOG_HDFS_STORE_NOT_FOUND
                  .toLocalizedString(attrs.getHDFSStoreName()));
        }
        // if there is no disk store, use the one configured for hdfs queue
        if (attrs.getPartitionAttributes().getLocalMaxMemory() != 0 && diskStoreName == null) {
          diskStoreName = hdfsStore.getHDFSEventQueueAttributes().getDiskStoreName();
        }
      }
      // set LRU heap eviction with overflow to disk for HDFS stores with
      // local Oplog persistence
      // set eviction attributes only if not set
      if (hasNoEvictionAttrs && !isHadoopGfxdLonerMode()) {
        if (diskStoreName != null) {
          af.setDiskStoreName(diskStoreName);
        }
        af.setEvictionAttributes(EvictionAttributes.createLRUHeapAttributes(
            ObjectSizer.DEFAULT, EvictionAction.OVERFLOW_TO_DISK));
      }
      ra = af.create();
    }
    return ra;
  }

  public final Region getRegion(String path) {
    return getRegion(path, false);
  }
  
  public final Region getRegionThoughUnInitialized(String path) {
    return getRegion(path, false, true);
  }

  /**
   * returns a set of all current regions in the cache, including buckets
   *
   * @since 6.0
   */
  public final Set<LocalRegion> getAllRegions() {
    Set<LocalRegion> result = new HashSet();
    synchronized (this.rootRegions) {
      for (Object r : this.rootRegions.values()) {
        if (r instanceof PartitionedRegion) {
          PartitionedRegion p = (PartitionedRegion) r;
          PartitionedRegionDataStore prds = p.getDataStore();
          if (prds != null) {
            Set<Entry<Integer, BucketRegion>> bucketEntries = p.getDataStore().getAllLocalBuckets();
            for (Map.Entry e : bucketEntries) {
              result.add((LocalRegion) e.getValue());
            }
          }
        } else if (r instanceof LocalRegion) {
          LocalRegion l = (LocalRegion) r;
          result.add(l);
          result.addAll(l.basicSubregions(true));
        }
      }
    }
    return result;
  }

  public final Set<LocalRegion> getApplicationRegions() {
    OpenHashSet<LocalRegion> result = new OpenHashSet<>();
    synchronized (this.rootRegions) {
      for (Object r : this.rootRegions.values()) {
        LocalRegion rgn = (LocalRegion) r;
        if (rgn.isInternalRegion() || (rgn instanceof HARegion)) {
          continue; // skip administrative and internal regions
        }
        result.add(rgn);
        result.addAll(rgn.basicSubregions(true));
      }
    }
    return result;
  }

  void setRegionByPath(String path, LocalRegion r) {
    if (r == null) {
      this.pathToRegion.remove(path);
    } else {
      this.pathToRegion.put(path, r);
    }
  }

  /**
   * @throws IllegalArgumentException
   *           if path is not valid
   */
  private static void validatePath(String path) {
    if (path == null) {
      throw new IllegalArgumentException(LocalizedStrings.GemFireCache_PATH_CANNOT_BE_NULL.toLocalizedString());
    }
    if (path.length() == 0) {
      throw new IllegalArgumentException(LocalizedStrings.GemFireCache_PATH_CANNOT_BE_EMPTY.toLocalizedString());
    }
    if (path.equals(Region.SEPARATOR)) {
      throw new IllegalArgumentException(LocalizedStrings.GemFireCache_PATH_CANNOT_BE_0.toLocalizedString(Region.SEPARATOR));
    }
  }

  public final LocalRegion getRegionByPath(String path, final boolean returnUnInitializedRegion) {
    validatePath(path); // fix for bug 34892

    { // do this before checking the pathToRegion map
      LocalRegion result = getReinitializingRegion(path, returnUnInitializedRegion);
      if (result != null) {
        return result;
      }
    }
    return this.pathToRegion.get(path);
  }
  public final LocalRegion getRegionByPathForProcessing(String path) {
    LocalRegion result = getRegionByPath(path, false);
    if (result == null) {
      stopper.checkCancelInProgress(null);
      int oldLevel = LocalRegion.setThreadInitLevelRequirement(LocalRegion.ANY_INIT); // go through
      // initialization
      // latches
      try {
        String[] pathParts = parsePath(path);
        LocalRegion root;
        synchronized (this.rootRegions) {
          root = (LocalRegion) this.rootRegions.get(pathParts[0]);
          if (root == null)
            return null;
        }
        LogWriterI18n logger = getLoggerI18n();
        if (logger.fineEnabled()) {
          logger.fine("GemFireCache.getRegion, calling getSubregion on root(" + pathParts[0] + "): " + pathParts[1]);
        }
        result = (LocalRegion) root.getSubregion(pathParts[1], true, false);
      } finally {
        LocalRegion.setThreadInitLevelRequirement(oldLevel);
      }
    }
    return result;
  }

  public final DistributedRegion getPRRootRegion(boolean returnDestroyedRegion) {
    final DistributedRegion prRoot = this.cachedPRRoot;
    if (prRoot != null) {
      prRoot.waitOnInitialization();
      if (returnDestroyedRegion || !prRoot.isDestroyed()) {
        return prRoot;
      }
      else {
        stopper.checkCancelInProgress(null);
        return null;
      }
    }
    return (this.cachedPRRoot = (DistributedRegion)getRegion(
        PartitionedRegionHelper.PR_ROOT_REGION_NAME, returnDestroyedRegion));
  }

  /**
   * @param returnDestroyedRegion
   *          if true, okay to return a destroyed region
   * @param returnUnInitializedRegion
   *          if true, okay to return yet to be initialized region. Avoids
   *          waitOnInitialization.
   */
  public final Region getRegion(String path, boolean returnDestroyedRegion, final boolean returnUnInitializedRegion) {
    stopper.checkCancelInProgress(null);
    {
      LocalRegion result = getRegionByPath(path, returnUnInitializedRegion);
      // Do not waitOnInitialization() for PR
      // if (result != null && !(result instanceof PartitionedRegion)) {
      if (result != null) {
        if (!returnUnInitializedRegion) {
          result.waitOnInitialization();
        }
        if (!returnDestroyedRegion && result.isDestroyed()) {
          stopper.checkCancelInProgress(null);
          return null;
        } else {
          return result;
        }
      }
    }

    String[] pathParts = parsePath(path);
    LocalRegion root;
    LogWriterI18n logger = getLoggerI18n();
    synchronized (this.rootRegions) {
      root = (LocalRegion) this.rootRegions.get(pathParts[0]);
      if (root == null) {
        if (logger.fineEnabled()) {
          logger.fine("GemFireCache.getRegion, no region found for " + pathParts[0]);
        }
        stopper.checkCancelInProgress(null);
        return null;
      }
      if (!returnDestroyedRegion && root.isDestroyed()) {
        stopper.checkCancelInProgress(null);
        return null;
      }
    }
    if (logger.fineEnabled()) {
      logger.fine("GemFireCache.getRegion, calling getSubregion on root(" + pathParts[0] + "): " + pathParts[1]);
    }
    return root.getSubregion(pathParts[1], returnDestroyedRegion, returnUnInitializedRegion);
  }
  
  /**
   * @param returnDestroyedRegion
   *          if true, okay to return a destroyed region
   */
  public Region getRegion(String path, boolean returnDestroyedRegion) {
    return getRegion(path, returnDestroyedRegion, false);
  }

  /**
   * @param returnDestroyedRegion
   *          if true, okay to return a destroyed partitioned region
   */
  public final Region getPartitionedRegion(String path, boolean returnDestroyedRegion) {
    stopper.checkCancelInProgress(null);
    {
      LocalRegion result = getRegionByPath(path, false);
      // Do not waitOnInitialization() for PR
      if (result != null) {
        if (!(result instanceof PartitionedRegion)) {
          return null;
        } else {
          return result;
        }
      }
    }
 
    String[] pathParts = parsePath(path);
    LocalRegion root;
    LogWriterI18n logger = getLoggerI18n();
    synchronized (this.rootRegions) {
      root = (LocalRegion) this.rootRegions.get(pathParts[0]);
      if (root == null) {
        if (logger.fineEnabled()) {
          logger.fine("GemFireCache.getRegion, no region found for " + pathParts[0]);
        }
        stopper.checkCancelInProgress(null);
        return null;
      }
      if (!returnDestroyedRegion && root.isDestroyed()) {
        stopper.checkCancelInProgress(null);
        return null;
      }
    }
    if (logger.fineEnabled()) {
      logger.fine("GemFireCache.getPartitionedRegion, calling getSubregion on root(" + pathParts[0] + "): " + pathParts[1]);
    }
    Region result = root.getSubregion(pathParts[1], returnDestroyedRegion, false);
    if (result != null && !(result instanceof PartitionedRegion)) {
      return null;
    } else {
      return result;
    }
  }

  /** Return true if this region is initializing */
  final boolean isGlobalRegionInitializing(String fullPath) {
    stopper.checkCancelInProgress(null);
    int oldLevel = LocalRegion.setThreadInitLevelRequirement(LocalRegion.ANY_INIT); // go through
    // initialization
    // latches
    try {
      return isGlobalRegionInitializing((LocalRegion) getRegion(fullPath));
    } finally {
      LocalRegion.setThreadInitLevelRequirement(oldLevel);
    }
  }

  /** Return true if this region is initializing */
  final boolean isGlobalRegionInitializing(LocalRegion region) {
    boolean result = region != null && region.scope.isGlobal() && !region.isInitialized();
    if (result) {
      LogWriterI18n logger = getLoggerI18n();
      if (logger.fineEnabled()) {
        logger.fine("GemFireCache.isGlobalRegionInitializing (" + region.getFullPath() + ")");
      }
    }
    return result;
  }

  public Set rootRegions() {
    return rootRegions(false);
  }

  public final Set rootRegions(boolean includePRAdminRegions) {
    return rootRegions(includePRAdminRegions, true);
  }

  private final Set rootRegions(boolean includePRAdminRegions, boolean waitForInit) {
    stopper.checkCancelInProgress(null);
    Set regions = new HashSet();
    synchronized (this.rootRegions) {
      for (Iterator itr = this.rootRegions.values().iterator(); itr.hasNext();) {
        LocalRegion r = (LocalRegion) itr.next();
        // If this is an internal meta-region, don't return it to end user
        if (r.isSecret() || r.isUsedForMetaRegion() || r instanceof HARegion || !includePRAdminRegions
            && (r.isUsedForPartitionedRegionAdmin() || r.isUsedForPartitionedRegionBucket())) {
          continue; // Skip administrative PartitionedRegions
        }
        regions.add(r);
      }
    }
    if (waitForInit) {
      for (Iterator r = regions.iterator(); r.hasNext();) {
        LocalRegion lr = (LocalRegion) r.next();
        // lr.waitOnInitialization();
        if (!lr.checkForInitialization()) {
          r.remove();
        }
      }
    }
    return Collections.unmodifiableSet(regions);
  }

  /**
   * Called by ccn when a client goes away
   *
   * @since 5.7
   */
  public void cleanupForClient(CacheClientNotifier ccn, ClientProxyMembershipID client) {
    try {
      if (isClosed())
        return;
      Iterator it = rootRegions(false, false).iterator();
      while (it.hasNext()) {
        LocalRegion lr = (LocalRegion) it.next();
        lr.cleanupForClient(ccn, client);
      }
    } catch (DistributedSystemDisconnectedException ignore) {
    }
  }

  public final boolean isClosed() {
    return this.isClosing;
  }

  public int getLockTimeout() {
    return this.lockTimeout;
  }

  public void setLockTimeout(int seconds) {
    if (isClient()) {
      throw new UnsupportedOperationException("operation is not supported on a client cache");
    }
    stopper.checkCancelInProgress(null);
    this.lockTimeout = seconds;
  }

  public int getLockLease() {
    return this.lockLease;
  }

  public void setLockLease(int seconds) {
    if (isClient()) {
      throw new UnsupportedOperationException("operation is not supported on a client cache");
    }
    stopper.checkCancelInProgress(null);
    this.lockLease = seconds;
  }

  public int getSearchTimeout() {
    return this.searchTimeout;
  }

  public void setSearchTimeout(int seconds) {
    if (isClient()) {
      throw new UnsupportedOperationException("operation is not supported on a client cache");
    }
    stopper.checkCancelInProgress(null);
    this.searchTimeout = seconds;
  }

  public int getMessageSyncInterval() {
    return HARegionQueue.getMessageSyncInterval();
  }

  public void setMessageSyncInterval(int seconds) {
    if (isClient()) {
      throw new UnsupportedOperationException("operation is not supported on a client cache");
    }
    stopper.checkCancelInProgress(null);
    if (seconds < 0) {
      throw new IllegalArgumentException(
          LocalizedStrings.GemFireCache_THE_MESSAGESYNCINTERVAL_PROPERTY_FOR_CACHE_CANNOT_BE_NEGATIVE.toLocalizedString());
    }
    HARegionQueue.setMessageSyncInterval(seconds);
  }

  /**
   * Get a reference to a Region that is reinitializing, or null if that Region is not reinitializing or this thread is
   * interrupted. If a reinitializing region is found, then this method blocks until reinitialization is complete and
   * then returns the region.
   */
  LocalRegion getReinitializingRegion(String fullPath, final boolean returnUnInitializedRegion) {
    LogWriterI18n logger = getLoggerI18n();
    Future future = this.reinitializingRegions.get(fullPath);
    if (future == null) {
      // if (logger.fineEnabled()) {
      // logger.fine("getReinitializingRegion: No initialization future for: "
      // + fullPath);
      // }
      return null;
    }
    try {
      LocalRegion region = (LocalRegion) future.get();
      if (!returnUnInitializedRegion) {
        region.waitOnInitialization();
      }
      if (logger.fineEnabled()) {
        logger
            .fine("Returning manifested future for: "
                + fullPath
                + (returnUnInitializedRegion ? " without waiting for initialization."
                    : ""));
      }
      return region;
    } catch (InterruptedException e) {
      Thread.currentThread().interrupt();
      // logger.fine("thread interrupted, returning null");
      return null;
    } catch (ExecutionException e) {
      throw new Error(LocalizedStrings.GemFireCache_UNEXPECTED_EXCEPTION.toLocalizedString(), e);
    } catch (CancellationException e) {
      // future was cancelled
      logger.fine("future cancelled, returning null");
      return null;
    }
  }

  /**
   * Register the specified region name as reinitializing, creating and adding a Future for it to the map.
   *
   * @throws IllegalStateException
   *           if there is already a region by that name registered.
   */
  void regionReinitializing(String fullPath) {
    Object old = this.reinitializingRegions.putIfAbsent(fullPath, new FutureResult(this.stopper));
    if (old != null) {
      throw new IllegalStateException(LocalizedStrings.GemFireCache_FOUND_AN_EXISTING_REINITALIZING_REGION_NAMED_0
          .toLocalizedString(fullPath));
    }
  }

  /**
   * Set the reinitialized region and unregister it as reinitializing.
   *
   * @throws IllegalStateException
   *           if there is no region by that name registered as reinitializing.
   */
  void regionReinitialized(Region region) {
    String regionName = region.getFullPath();
    FutureResult future = this.reinitializingRegions.get(regionName);
    if (future == null) {
      throw new IllegalStateException(LocalizedStrings.GemFireCache_COULD_NOT_FIND_A_REINITIALIZING_REGION_NAMED_0
          .toLocalizedString(regionName));
    }
    future.set(region);
    unregisterReinitializingRegion(regionName);
  }

  /**
   * Clear a reinitializing region, e.g. reinitialization failed.
   *
   * @throws IllegalStateException
   *           if cannot find reinitializing region registered by that name.
   */
  void unregisterReinitializingRegion(String fullPath) {
    /* Object previous = */this.reinitializingRegions.remove(fullPath);
    // if (previous == null) {
    // throw new IllegalStateException("Could not find a reinitializing region
    // named " +
    // fullPath);
    // }
  }

  // /////////////////////////////////////////////////////////////

  /**
   * Returns true if get should give a copy; false if a reference.
   *
   * @since 4.0
   */
  final boolean isCopyOnRead() {
    return this.copyOnRead;
  }

  /**
   * Implementation of {@link com.gemstone.gemfire.cache.Cache#setCopyOnRead}
   *
   * @since 4.0
   */
  public void setCopyOnRead(boolean copyOnRead) {
    this.copyOnRead = copyOnRead;
  }

  /**
   * Implementation of {@link com.gemstone.gemfire.cache.Cache#getCopyOnRead}
   *
   * @since 4.0
   */
  final public boolean getCopyOnRead() {
    return this.copyOnRead;
  }

  /**
   * Remove the specified root region
   *
   * @param rootRgn
   *          the region to be removed
   * @return true if root region was removed, false if not found
   */
  boolean removeRoot(LocalRegion rootRgn) {
    synchronized (this.rootRegions) {
      String rgnName = rootRgn.getName();
      LocalRegion found = (LocalRegion) this.rootRegions.get(rgnName);
      if (found == rootRgn) {
        LocalRegion previous = (LocalRegion) this.rootRegions.remove(rgnName);
        Assert.assertTrue(previous == rootRgn);
        return true;
      } else
        return false;
    }
  }

  /**
   * @return array of two Strings, the root name and the relative path from root If there is no relative path from root,
   *         then String[1] will be an empty string
   */
  static String[] parsePath(String p_path) {
    String path = p_path;
    validatePath(path);
    String[] result = new String[2];
    result[1] = "";
    // strip off root name from path
    int slashIndex = path.indexOf(Region.SEPARATOR_CHAR);
    if (slashIndex == 0) {
      path = path.substring(1);
      slashIndex = path.indexOf(Region.SEPARATOR_CHAR);
    }
    result[0] = path;
    if (slashIndex > 0) {
      result[0] = path.substring(0, slashIndex);
      result[1] = path.substring(slashIndex + 1);
    }
    return result;
  }

  /**
   * Makes note of a <code>CacheLifecycleListener</code>
   */
  public static void addCacheLifecycleListener(CacheLifecycleListener l) {
    synchronized (GemFireCacheImpl.class) {
      cacheLifecycleListeners.add(l);
    }
  }

  /**
   * Removes a <code>CacheLifecycleListener</code>
   *
   * @return Whether or not the listener was removed
   */
  public static boolean removeCacheLifecycleListener(CacheLifecycleListener l) {
    synchronized (GemFireCacheImpl.class) {
      return cacheLifecycleListeners.remove(l);
    }
  }

  /**
   * Creates the single instance of the Transation Manager for this cache. Returns the existing one upon request.
   *
   * @return the CacheTransactionManager instance.
   *
   * @since 4.0
   */
  public final TXManagerImpl getCacheTransactionManager() {
    return this.txMgr;
  }

  /**
   * @see CacheClientProxy
   * @guarded.By {@link #ccpTimerMutex}
   */
  private SystemTimer ccpTimer;

  /**
   * @see #ccpTimer
   */
  private final Object ccpTimerMutex = new Object();

  /**
   * Get cache-wide CacheClientProxy SystemTimer
   *
   * @return the timer, lazily created
   */
  public SystemTimer getCCPTimer() {
    synchronized (ccpTimerMutex) {
      if (ccpTimer != null) {
        return ccpTimer;
      }
      ccpTimer = new SystemTimer(getDistributedSystem(), true, getLoggerI18n());
      if (this.isClosing) {
        ccpTimer.cancel(); // poison it, don't throw.
      }
      return ccpTimer;
    }
  }

  /**
   * @see LocalRegion
   */
  private final ExpirationScheduler expirationScheduler;

  /**
   * Get cache-wide ExpirationScheduler
   *
   * @return the scheduler, lazily created
   */
  public final ExpirationScheduler getExpirationScheduler() {
    return this.expirationScheduler;
  }

  /**
   * Returns the <code>Executor</code> (thread pool) that is used to execute cache event listeners.
   *
   * @since 3.5
   */
  Executor getEventThreadPool() {
    Assert.assertTrue(this.eventThreadPool != null);
    return this.eventThreadPool;
  }

  public BridgeServer addBridgeServer() {
    return (BridgeServer) addCacheServer();
  }

  public CacheServer addCacheServer() {
    return addCacheServer(false);
  }

  public CacheServer addCacheServer(boolean isGatewayReceiver) {
    if (isClient()) {
      throw new UnsupportedOperationException("operation is not supported on a client cache");
    }
    stopper.checkCancelInProgress(null);

    BridgeServerImpl bridge = new BridgeServerImpl(this, isGatewayReceiver);
    allBridgeServers.add(bridge);

    sendAddCacheServerProfileMessage();
    return bridge;
  }

  public GatewayHub setGatewayHub(String id, int port) {
    return addGatewayHub(id, port);
  }

  private int findGatewayHub(GatewayHubImpl list[], GatewayHubImpl hub) {
    for (int i = 0; i < list.length; i++) {
      if (list[i].equals(hub)) {
        return i;
      }
    }
    return -1;
  }

  public GatewayHub addGatewayHub(String id, int port,
      boolean isCapableOfBecomingPrimary) {
    if (isClient()) {
      throw new UnsupportedOperationException(
          "operation is not supported on a client cache");
    }
    stopper.checkCancelInProgress(null);

    GatewayHubImpl hub;
    synchronized (this.allGatewayHubsLock) {
      // If a gateway hub with the id is already defined, throw an exception
      if (alreadyDefinesGatewayHubId(id)) {
        throw new GatewayException(
            LocalizedStrings.GemFireCache_A_GATEWAYHUB_WITH_ID_0_IS_ALREADY_DEFINED_IN_THIS_CACHE
                .toLocalizedString(id));
      }
      // If a gateway hub with the port is already defined, throw an exception
      if (alreadyDefinesGatewayHubPort(port)) {
        throw new GatewayException(
            LocalizedStrings.GemFireCache_A_GATEWAYHUB_WITH_PORT_0_IS_ALREADY_DEFINED_IN_THIS_CACHE
                .toLocalizedString(Integer.valueOf(port)));
      }

      hub = new GatewayHubImpl(this, id, port, isCapableOfBecomingPrimary);
      GatewayHubImpl snap[] = allGatewayHubs; // volatile fetch
      int pos = findGatewayHub(snap, hub);
      Assert.assertTrue(pos == -1);

      allGatewayHubs = (GatewayHubImpl[])ArrayUtils.insert(snap, snap.length,
          hub);

      // getLogger().fine("Added gateway hub (now there are "
      // + allGatewayHubs.length + ") :" + hub);
    } // synchronized
    
    synchronized (this.rootRegions) {
      Set<LocalRegion> appRegions = getApplicationRegions();
      for (LocalRegion r : appRegions) {
        RegionAttributes ra = r.getAttributes();
        String hubID = ra.getGatewayHubId();
        Set<String> allGatewayHubIdsForRegion = r.getAllGatewayHubIds();
        if (ra.getEnableGateway()
            && (hubID.equals("")
                || hubID.equals(id)
                || (allGatewayHubIdsForRegion != null && allGatewayHubIdsForRegion.contains(id)))) {
          r.hubCreated(GatewayHubImpl.NON_GFXD_HUB);
        }
      }
    }
    
    return hub;
  }

  public GatewayHub addGatewayHub(String id, int port) {
    return this
        .addGatewayHub(id, port, true /* by default capable of becoming primary*/);
  }

  public void addGatewaySender(GatewaySender sender) {
    if (isClient()) {
      throw new UnsupportedOperationException("operation is not supported on a client cache");
    }

    stopper.checkCancelInProgress(null);

    synchronized (allGatewaySendersLock) {
      if (!allGatewaySenders.contains(sender)) {
        new UpdateAttributesProcessor((AbstractGatewaySender) sender).distribute(true);
        Set<GatewaySender> tmp = new HashSet<GatewaySender>(allGatewaySenders.size() + 1);
        if (!allGatewaySenders.isEmpty()) {
          tmp.addAll(allGatewaySenders);
        }
        tmp.add(sender);
        this.allGatewaySenders = Collections.unmodifiableSet(tmp);
      } else {
        throw new IllegalStateException(LocalizedStrings.GemFireCache_A_GATEWAYSENDER_WITH_ID_0_IS_ALREADY_DEFINED_IN_THIS_CACHE
            .toLocalizedString(sender.getId()));
      }
    }

    synchronized (this.rootRegions) {
      Set<LocalRegion> appRegions = getApplicationRegions();
      for (LocalRegion r : appRegions) {
        Set<String> senders = r.getAllGatewaySenderIds();
        if (senders.contains(sender.getId())) {
          if (!sender.isParallel()) {
            r.senderCreated();
          }
          r.gatewaySendersChanged();
        }
      }
    }

     if(!sender.isParallel()) {
       Region dynamicMetaRegion = getRegion(DynamicRegionFactory.dynamicRegionListName);
       if(dynamicMetaRegion == null) {
         if(getLoggerI18n().fineEnabled()) {
           getLoggerI18n().fine(" The dynamic region is null. ");
         }
      } else {
        dynamicMetaRegion.getAttributesMutator().addGatewaySenderId(sender.getId());
      }
    }
    if (!(sender.getRemoteDSId() < 0)) {
      system.handleResourceEvent(ResourceEvent.GATEWAYSENDER_CREATE, sender);
    }
  }

  public void removeGatewaySender(GatewaySender sender) {
    if (isClient()) {
      throw new UnsupportedOperationException(
          "operation is not supported on a client cache");
    }

    stopper.checkCancelInProgress(null);

    synchronized (allGatewaySendersLock) {
      if (allGatewaySenders.contains(sender)) {
        new UpdateAttributesProcessor((AbstractGatewaySender)sender, true)
            .distribute(true);
        Set<GatewaySender> tmp = new HashSet<GatewaySender>(
            allGatewaySenders.size());
        if (!allGatewaySenders.isEmpty()) {
          tmp.addAll(allGatewaySenders);
        }
        tmp.remove(sender);
        this.allGatewaySenders = Collections.unmodifiableSet(tmp);
      }
    }

    synchronized (this.rootRegions) {
      Set<LocalRegion> appRegions = getApplicationRegions();
      for (LocalRegion r : appRegions) {
        Set<String> senders = r.getAllGatewaySenderIds();
        if (senders.contains(sender.getId())) {
          if (!sender.isParallel()) {
            r.senderRemoved();
          }
          r.gatewaySendersChanged();
        }
      }
    }
  }

  public void addGatewayReceiver(GatewayReceiver recv) {
    if (isClient()) {
      throw new UnsupportedOperationException(
          "operation is not supported on a client cache");
    }
    stopper.checkCancelInProgress(null);
    synchronized (allGatewayReceiversLock) {
      Set<GatewayReceiver> tmp = new HashSet<GatewayReceiver>(
          allGatewayReceivers.size() + 1);
      if (!allGatewayReceivers.isEmpty()) {
        tmp.addAll(allGatewayReceivers);
      }
      tmp.add(recv);
      this.allGatewayReceivers = Collections.unmodifiableSet(tmp);
    }
  }

  public void addAsyncEventQueue(AsyncEventQueue asyncQueue) {
    if (isClient()) {
      throw new UnsupportedOperationException(
          "operation is not supported on a client cache");
    }

    stopper.checkCancelInProgress(null);

    // using gateway senders lock since async queue uses a gateway sender
    synchronized (allGatewaySendersLock) {
      this.allAsyncEventQueues.add(asyncQueue);
    }
    system
        .handleResourceEvent(ResourceEvent.ASYNCEVENTQUEUE_CREATE, asyncQueue);
  }
  
  /**
   * Returns List of GatewaySender (excluding the senders for internal use)
   * 
   * @return  List    List of GatewaySender objects
   */
  public final Set<GatewaySender> getGatewaySenders() {
    THashSet tempSet = new THashSet();
    for (GatewaySender sender : allGatewaySenders) {
      if (!((AbstractGatewaySender)sender).isForInternalUse()) {
        tempSet.add(sender);
      }
    }
    return tempSet;
  }

  /**
   * Returns List of all GatewaySenders (including the senders for internal use)
   * 
   * @return  List    List of GatewaySender objects
   */
  public final Set<GatewaySender> getAllGatewaySenders() {
    return this.allGatewaySenders;
  }

  public final GatewaySender getGatewaySender(String Id) {
    final Set<GatewaySender> allSenders = this.allGatewaySenders;
    for (GatewaySender sender : allSenders) {
      if (sender.getId().equals(Id)) {
        return sender;
      }
    }
    return null;
  }

  public void gatewaySenderStarted(GatewaySender sender) {
    synchronized (this.rootRegions) {
      Set<LocalRegion> appRegions = getApplicationRegions();
      for (LocalRegion r : appRegions) {
        Set<String> senders = r.getAllGatewaySenderIds();
        if (senders.contains(sender.getId()) && !sender.isParallel()) {
          r.senderStarted();
        }
      }
    }
  }

  public void gatewaySenderStopped(GatewaySender sender) {
    synchronized (this.rootRegions) {
      Set<LocalRegion> appRegions = getApplicationRegions();
      for (LocalRegion r : appRegions) {
        Set<String> senders = r.getAllGatewaySenderIds();
        if (senders.contains(sender.getId()) && !sender.isParallel()) {
          r.senderStopped();
        }
      }
    }
  }

  public final Set<GatewayReceiver> getGatewayReceivers() {
    return this.allGatewayReceivers;
  }

  public final GatewayReceiver getGatewayReceiver(String Id) {
    final Set<GatewayReceiver> allReceivers = this.allGatewayReceivers;
    for (GatewayReceiver rcvr : allReceivers) {
      if (rcvr.getId().equals(Id)) {
        return rcvr;
      }
    }
    return null;
  }

  public void removeGatewayReceiver(GatewayReceiver receiver) {
    if (isClient()) {
      throw new UnsupportedOperationException(
          "operation is not supported on a client cache");
    }
    synchronized (allGatewayReceiversLock) {
      if (allGatewayReceivers.contains(receiver)) {
        Set<GatewayReceiver> tmp = new HashSet<GatewayReceiver>(
            allGatewayReceivers.size() - 1);
        tmp.addAll(allGatewayReceivers);
        tmp.remove(receiver);
        this.allGatewayReceivers = Collections.unmodifiableSet(tmp);
      }
    }
  }

  public final Set<AsyncEventQueue> getAsyncEventQueues() {
    return this.allAsyncEventQueues;
  }

  public final AsyncEventQueue getAsyncEventQueue(String id) {
    for (AsyncEventQueue asyncEventQueue : this.allAsyncEventQueues) {
      if (asyncEventQueue.getId().equals(id)) {
        return asyncEventQueue;
      }
    }
    return null;
  }

  public void removeAsyncEventQueue(AsyncEventQueue asyncQueue) {
    if (isClient()) {
      throw new UnsupportedOperationException(
          "operation is not supported on a client cache");
    }
    // first remove the gateway sender of the queue
    if (asyncQueue instanceof AsyncEventQueueImpl) {
      removeGatewaySender(((AsyncEventQueueImpl)asyncQueue).getSender());
    }
    // using gateway senders lock since async queue uses a gateway sender
    synchronized (allGatewaySendersLock) {
      this.allAsyncEventQueues.remove(asyncQueue);
    }
  }

  public GatewayHub getGatewayHub() {
    GatewayHubImpl snap[] = allGatewayHubs;
    if (snap.length == 0) {
      return null;
    } else {
      return snap[0];
    }
  }
  
  public boolean hasGatewayHub() {
    return allGatewayHubs.length > 0;
  }

  public List<GatewayHub> getGatewayHubs() {
    GatewayHubImpl snap[] = allGatewayHubs;
    ArrayList<GatewayHub> result = new ArrayList<GatewayHub>();
    for (int i = 0; i < snap.length; i++) {
      result.add(snap[i]);
    }
    return result;
  }

  public GatewayHub getGatewayHub(String id) {
    GatewayHubImpl result = null;
    for (int i = 0; i < allGatewayHubs.length; i++) {
      GatewayHubImpl hub = allGatewayHubs[i];
      if (hub.getId().equals(id)) {
        result = hub;
        break;
      }
    }
    return result;
  }
  
  /* Cache API - get the conflict resolver for WAN */
  public final GatewayConflictResolver getGatewayConflictResolver() {
    synchronized (this.allGatewayHubsLock) {
      return this.gatewayConflictResolver;
    }
  }
  
  /* Cache API - set the conflict resolver for WAN */
  public void setGatewayConflictResolver(GatewayConflictResolver resolver) {
    synchronized (this.allGatewayHubsLock) {
      this.gatewayConflictResolver = resolver;
      LogWriterI18n logger = this.getLoggerI18n();
      if(logger.fineEnabled()){
        if (resolver == null) {
          logger.fine("Removed Gateway Conflict Resolver.");
        } else {
          logger.fine("Gateway Conflict Resolver installed:" + resolver.toString() );
        }
      }
    }
  }

  /**
   * Returns whether a <code>GatewayHub</code> with id is already defined by this <code>Cache</code>.
   *
   * @param id
   *          The id to verify
   * @return whether a <code>GatewayHub</code> with id is already defined by this <code>Cache</code>
   * @guarded.By {@link #allGatewayHubsLock}
   */
  protected boolean alreadyDefinesGatewayHubId(String id) {
    boolean alreadyDefined = false;
    for (int i = 0; i < allGatewayHubs.length; i++) {
      GatewayHubImpl hub = allGatewayHubs[i];
      if (hub.getId().equals(id)) {
        alreadyDefined = true;
        break;
      }
    }
    return alreadyDefined;
  }

  /**
   * Returns whether a <code>GatewayHub</code> with port is already defined by this <code>Cache</code>.
   *
   * @param port
   *          The port to verify
   * @return whether a <code>GatewayHub</code> with port is already defined by this <code>Cache</code>
   * @guarded.By {@link #allGatewayHubsLock}
   */
  protected boolean alreadyDefinesGatewayHubPort(int port) {
    boolean alreadyDefined = false;
    if (port != GatewayHub.DEFAULT_PORT) {
      for (int i = 0; i < allGatewayHubs.length; i++) {
        GatewayHubImpl hub = allGatewayHubs[i];
        if (hub.getPort() == port) {
          alreadyDefined = true;
          break;
        }
      }
    }
    return alreadyDefined;
  }

  public List getBridgeServers() {
    return getCacheServers();
  }

  public List getCacheServers() {
    List bridgeServersWithoutReceiver = null;
    if (!allBridgeServers.isEmpty()) {
    Iterator allBridgeServersIterator = allBridgeServers.iterator();
    while (allBridgeServersIterator.hasNext()) {
      BridgeServerImpl bridgeServer = (BridgeServerImpl) allBridgeServersIterator.next();
      // If BridgeServer is a GatewayReceiver, don't return as part of CacheServers
      if (!bridgeServer.isGatewayReceiver()) {
        if (bridgeServersWithoutReceiver == null) {
          bridgeServersWithoutReceiver = new ArrayList();
        }
        bridgeServersWithoutReceiver.add(bridgeServer);
      }
    }
    }
    if (bridgeServersWithoutReceiver == null) {
      bridgeServersWithoutReceiver = Collections.emptyList();
    }
    return bridgeServersWithoutReceiver;
  }

  public List getBridgeServersAndGatewayReceiver() {
    return allBridgeServers;
  }

  /**
   * notify partitioned regions that this cache requires all of their events
   */
  public void requiresPREvents() {
    synchronized (this.partitionedRegions) {
      for (Iterator it = this.partitionedRegions.iterator(); it.hasNext();) {
        ((PartitionedRegion) it.next()).cacheRequiresNotification();
      }
    }
  }

  /**
   * add a partitioned region to the set of tracked partitioned regions. This is used to notify the regions when this
   * cache requires, or does not require notification of all region/entry events.
   */
  public void addPartitionedRegion(PartitionedRegion r) {
    synchronized (GemFireCacheImpl.class) {
      synchronized (this.partitionedRegions) {
        if (r.isDestroyed()) {
          if (getLogger().fineEnabled()) {
            getLogger().fine("GemFireCache#addPartitionedRegion did not add destroyed " + r);
          }
          return;
        }
        if (this.partitionedRegions.add(r)) {
          getCachePerfStats().incPartitionedRegions(1);
        }
      }
    }
  }

  /**
   * Returns a set of all current partitioned regions for test hook.
   */
  public Set<PartitionedRegion> getPartitionedRegions() {
    synchronized (this.partitionedRegions) {
      return new HashSet<PartitionedRegion>(this.partitionedRegions);
    }
  }

  private TreeMap<String, Map<String, PartitionedRegion>> getPRTrees() {
    // prTree will save a sublist of PRs who are under the same root
    TreeMap<String, Map<String, PartitionedRegion>> prTrees = new TreeMap();
    TreeMap<String, PartitionedRegion> prMap = getPartitionedRegionMap();
    boolean hasColocatedRegion = false;
    for (PartitionedRegion pr : prMap.values()) {
      List<PartitionedRegion> childlist = ColocationHelper.getColocatedChildRegions(pr);
      if (childlist != null && childlist.size() > 0) {
        hasColocatedRegion = true;
        break;
      }
    }

    if (hasColocatedRegion) {
      LinkedHashMap<String, PartitionedRegion> orderedPrMap = orderByColocation(prMap);
      prTrees.put("ROOT", orderedPrMap);
    } else {
      for (PartitionedRegion pr : prMap.values()) {
        String rootName = pr.getRoot().getName();
        TreeMap<String, PartitionedRegion> prSubMap = (TreeMap<String, PartitionedRegion>) prTrees.get(rootName);
        if (prSubMap == null) {
          prSubMap = new TreeMap();
          prTrees.put(rootName, prSubMap);
        }
        prSubMap.put(pr.getFullPath(), pr);
      }
    }

    return prTrees;
  }

  private TreeMap<String, PartitionedRegion> getPartitionedRegionMap() {
    TreeMap<String, PartitionedRegion> prMap = new TreeMap<>();
    for (Map.Entry<String, LocalRegion> entry : pathToRegion.entrySet()) {
      String regionName = entry.getKey();
      LocalRegion region = entry.getValue();

      //Don't wait for non partitioned regions
      if(!(region instanceof PartitionedRegion)) {
        continue;
      }
      // Do a getRegion to ensure that we wait for the partitioned region
      //to finish initialization
      try {
        Region pr = getRegion(regionName);
        if (pr instanceof PartitionedRegion) {
          prMap.put(regionName, (PartitionedRegion) pr);
        }
      } catch (CancelException ce) {
        // if some region throws cancel exception during initialization,
        // then no need to shutdownall them gracefully
      }
    }

    return prMap;
  }

  private LinkedHashMap<String, PartitionedRegion> orderByColocation(TreeMap<String, PartitionedRegion> prMap) {
    LinkedHashMap<String, PartitionedRegion> orderedPrMap = new LinkedHashMap();
    for (PartitionedRegion pr : prMap.values()) {
      addColocatedChildRecursively(orderedPrMap, pr);
    }
    return orderedPrMap;
  }

  private void addColocatedChildRecursively(LinkedHashMap<String, PartitionedRegion> prMap, PartitionedRegion pr) {
    for (PartitionedRegion colocatedRegion : ColocationHelper.getColocatedChildRegions(pr)) {
      addColocatedChildRecursively(prMap, colocatedRegion);
    }
    prMap.put(pr.getFullPath(), pr);
  }

  /**
   * check to see if any cache components require notification from a partitioned region. Notification adds to the
   * messaging a PR must do on each put/destroy/invalidate operation and should be kept to a minimum
   *
   * @param r
   *          the partitioned region
   * @return true if the region should deliver all of its events to this cache
   */
  protected boolean requiresNotificationFromPR(PartitionedRegion r) {
    synchronized (GemFireCacheImpl.class) {
      boolean hasHubs = this.allGatewayHubs.length > 0;
      boolean hasSerialSenders = hasSerialSenders(r);
      boolean result = (hasHubs && r.getEnableGateway()) || hasSerialSenders;
      if (!result) {
        Iterator allBridgeServersIterator = allBridgeServers.iterator();
        while (allBridgeServersIterator.hasNext()) {
          BridgeServerImpl server = (BridgeServerImpl) allBridgeServersIterator.next();
          if (!server.getNotifyBySubscription()) {
            result = true;
            break;
          }
        }

      }
      return result;
    }
  }

  private boolean hasSerialSenders(PartitionedRegion r) {
    boolean hasSenders = false;
    Set<String> senders = r.getAllGatewaySenderIds();
    for (String sender : senders) {
      GatewaySender gs = this.getGatewaySender(sender);
      if (gs != null && !gs.isParallel()) {
        hasSenders = true;
        break;
      }
    }
    return hasSenders;
  }

  /**
   * remove a partitioned region from the set of tracked instances.
   *
   * @see #addPartitionedRegion(PartitionedRegion)
   */
  public void removePartitionedRegion(PartitionedRegion r) {
    synchronized (this.partitionedRegions) {
      if (this.partitionedRegions.remove(r)) {
        getCachePerfStats().incPartitionedRegions(-1);
      }
    }
  }

  public void setIsServer(boolean isServer) {
    if (isClient()) {
      throw new UnsupportedOperationException("operation is not supported on a client cache");
    }
    stopper.checkCancelInProgress(null);

    this.isServer = isServer;
  }

  public final boolean isServer() {
    if (isClient()) {
      return false;
    }
    stopper.checkCancelInProgress(null);

    if (!this.isServer) {
      return (this.allBridgeServers.size() > 0);
    } else {
      return true;
    }
  }

  public final QueryService getQueryService() {
    if (isClient()) {
      Pool p = getDefaultPool();
      if (p == null) {
        throw new IllegalStateException("Client cache does not have a default pool. Use getQueryService(String poolName) instead.");
      } else {
        return p.getQueryService();
      }
    } else {
      return new DefaultQueryService(this);
    }
  }

  public final QueryService getLocalQueryService() {
    return new DefaultQueryService(this);
  }

  /**
   * @return Context jndi context associated with the Cache.
   * @since 4.0
   */
  public final Context getJNDIContext() {
    // if (isClient()) {
    // throw new UnsupportedOperationException("operation is not supported on a client cache");
    // }
    return JNDIInvoker.getJNDIContext();
  }

  /**
   * @return JTA TransactionManager associated with the Cache.
   * @since 4.0
   */
  public final javax.transaction.TransactionManager getJTATransactionManager() {
    // if (isClient()) {
    // throw new UnsupportedOperationException("operation is not supported on a client cache");
    // }
    return JNDIInvoker.getTransactionManager();
  }

  /**
   * return the cq/interest information for a given region name, creating one if it doesn't exist
   */
  public FilterProfile getFilterProfile(String regionName) {
    LocalRegion r = (LocalRegion) getRegion(regionName, true);
    if (r != null) {
      return r.getFilterProfile();
    }
    return null;
  }

  public RegionAttributes getRegionAttributes(String id) {
    return (RegionAttributes) this.namedRegionAttributes.get(id);
  }

  public void setRegionAttributes(String id, RegionAttributes attrs) {
    if (attrs == null) {
      this.namedRegionAttributes.remove(id);
    } else {
      this.namedRegionAttributes.put(id, attrs);
    }
  }

  public Map listRegionAttributes() {
    return Collections.unmodifiableMap(this.namedRegionAttributes);
  }

  private static final ThreadLocal xmlCache = new ThreadLocal();

  /**
   * Returns the cache currently being xml initialized by the thread that calls this method. The result will be null if
   * the thread is not initializing a cache.
   */
  public static GemFireCacheImpl getXmlCache() {
    return (GemFireCacheImpl) xmlCache.get();
  }

  public void loadCacheXml(InputStream stream) throws TimeoutException, CacheWriterException, GatewayException,
      RegionExistsException {
    // make this cache available to callbacks being initialized during xml create
    final Object oldValue = xmlCache.get();
    xmlCache.set(this);
    try {
      CacheXmlParser xml;

      if (xmlParameterizationEnabled) {
        char[] buffer = new char[1024];
        Reader reader = new BufferedReader(new InputStreamReader(stream,
              "ISO-8859-1"));
        Writer stringWriter = new StringWriter();

        int n = -1;
        while ((n = reader.read(buffer)) != -1) {
          stringWriter.write(buffer, 0, n);
        }

        /** Now replace all replaceable system properties here using <code>PropertyResolver</code> */
        String replacedXmlString = resolver.processUnresolvableString(stringWriter.toString());

        /*
         * Turn the string back into the default encoding so that the XML
         * parser can work correctly in the presence of
         * an "encoding" attribute in the XML prolog.
         */
        ByteArrayOutputStream baos = new ByteArrayOutputStream();
        OutputStreamWriter writer = new OutputStreamWriter(baos, "ISO-8859-1");
        writer.write(replacedXmlString);
        writer.flush();

        xml = CacheXmlParser.parse(new ByteArrayInputStream(baos.toByteArray()));
      } else {
        xml = CacheXmlParser.parse(stream);
      }
      xml.create(this);
    } catch (IOException e) {
      throw new CacheXmlException("Input Stream could not be read for system property substitutions.");
    } finally {
      xmlCache.set(oldValue);
    }
  }

  public void readyForEvents() {
    PoolManagerImpl.readyForEvents(this.system, false);
  }

  /**
   * This cache's reliable message queue factory. Should always have an instance of it.
   */
  private ReliableMessageQueueFactory rmqFactory;

  private List<File> backupFiles = Collections.emptyList();

  /**
   * Initializes the reliable message queue. Needs to be called at cache creation
   *
   * @throws IllegalStateException
   *           if the factory is in use
   */
  private void initReliableMessageQueueFactory() {
    synchronized (GemFireCacheImpl.class) {
      if (this.rmqFactory != null) {
        this.rmqFactory.close(false);
      }
      this.rmqFactory = new ReliableMessageQueueFactoryImpl();
    }
  }

  /**
   * Returns this cache's ReliableMessageQueueFactory.
   *
   * @since 5.0
   */
  public ReliableMessageQueueFactory getReliableMessageQueueFactory() {
    return this.rmqFactory;
  }

  public final InternalResourceManager getResourceManager() {
    return getResourceManager(true);
  }

  public final InternalResourceManager getResourceManager(
      boolean checkCancellationInProgress) {
    if (checkCancellationInProgress) {
      stopper.checkCancelInProgress(null);
    }
    return this.resourceManager;
  }

  public void setBackupFiles(List<File> backups) {
    this.backupFiles = backups;
  }

  public List<File> getBackupFiles() {
    return Collections.unmodifiableList(this.backupFiles);
  }

  public BackupManager startBackup(InternalDistributedMember sender) 
  throws IOException {
    BackupManager manager = new BackupManager(sender, this);
    if (!this.backupManager.compareAndSet(null, manager)) {
      // TODO prpersist internationalize this
      throw new IOException("Backup already in progress");
    }
    manager.start();
    return manager;
  }

  public void clearBackupManager() {
    this.backupManager.set(null);
  }

  public BackupManager getBackupManager() {
    return this.backupManager.get();
  }

  // //////////////////// Inner Classes //////////////////////

  // TODO make this a simple int guarded by riWaiters and get rid of the double-check
  private final AtomicInteger registerInterestsInProgress = new AtomicInteger();

  private final ArrayList<SimpleWaiter> riWaiters = new ArrayList<SimpleWaiter>();

  private TypeRegistry pdxRegistry; // never changes but is currently not
                                    // initialized in constructor

  /**
   * update stats for completion of a registerInterest operation
   */
  public void registerInterestCompleted() {
    // Don't do a cancellation check, it's just a moot point, that's all
    // GemFireCache.this.getCancelCriterion().checkCancelInProgress(null);
    if (GemFireCacheImpl.this.isClosing) {
      return; // just get out, all of the SimpleWaiters will die of their own accord
    }
    LogWriterI18n l = GemFireCacheImpl.this.getLoggerI18n();
    int cv = registerInterestsInProgress.decrementAndGet();
    if (l.fineEnabled()) {
      l.fine("registerInterestCompleted: new value = " + cv);
    }
    if (cv == 0) {
      synchronized (riWaiters) {
        // TODO double-check
        cv = registerInterestsInProgress.get();
        if (cv == 0) { // all clear
          if (l.fineEnabled()) {
            l.fine("registerInterestCompleted: Signalling end of register-interest");
          }
          Iterator it = riWaiters.iterator();
          while (it.hasNext()) {
            SimpleWaiter sw = (SimpleWaiter) it.next();
            sw.doNotify();
          }
          riWaiters.clear();
        } // all clear
      } // synchronized
    }
  }

  public void registerInterestStarted() {
    // Don't do a cancellation check, it's just a moot point, that's all
    // GemFireCache.this.getCancelCriterion().checkCancelInProgress(null);
    int newVal = registerInterestsInProgress.incrementAndGet();
    LogWriterI18n l = GemFireCacheImpl.this.getLoggerI18n();
    if (l.fineEnabled()) {
      l.fine("registerInterestsStarted: new count = " + newVal);
    }
  }

  /**
   * update stats for initiation of a registerInterest operation
   */
  /**
   * Blocks until no register interests are in progress.
   */
  public void waitForRegisterInterestsInProgress() {
    // In *this* particular context, let the caller know that
    // his cache has been cancelled. doWait below would do that as
    // well, so this is just an early out.
    GemFireCacheImpl.this.getCancelCriterion().checkCancelInProgress(null);
    final LogWriterI18n l = GemFireCacheImpl.this.getLoggerI18n();

    int count = registerInterestsInProgress.get();
    SimpleWaiter sw = null;
    if (count > 0) {
      synchronized (riWaiters) {
        // TODO double-check
        count = registerInterestsInProgress.get();
        if (count > 0) {
          if (l.fineEnabled()) {
            l.fine("waitForRegisterInterestsInProgress: count =" + count + ")");
          }
          sw = new SimpleWaiter();
          riWaiters.add(sw);
        }
      } // synchronized
      if (sw != null) {
        sw.doWait();
      }
    }
  }

  /**
   * Wait for given sender queue to flush for given timeout.
   * 
   * @param id
   *          ID of GatewaySender or AsyncEventQueue
   * @param isAsyncListener
   *          true if this is for an AsyncEventQueue and false if for a
   *          GatewaySender
   * @param maxWaitTime
   *          maximum time to wait in seconds; zero or -ve means infinite wait
   * 
   * @return zero if maxWaitTime was not breached, -1 if queue could not be
   *         found or is closed, and elapsed time if timeout was breached
   */
  public int waitForSenderQueueFlush(String id, boolean isAsyncListener,
      int maxWaitTime) {
    getCancelCriterion().checkCancelInProgress(null);
    AbstractGatewaySender gatewaySender = null;
    if (isAsyncListener) {
      AsyncEventQueueImpl asyncQueue = (AsyncEventQueueImpl)
          getAsyncEventQueue(id);
      if (asyncQueue != null) {
        gatewaySender = asyncQueue.getSender();
      }
    }
    else {
      gatewaySender = (AbstractGatewaySender)getGatewaySender(id);
    }
    RegionQueue rq;
    final long startTime = System.currentTimeMillis();
    long elapsedTime;
    if (maxWaitTime <= 0) {
      maxWaitTime = Integer.MAX_VALUE;
    }
    while (gatewaySender != null && gatewaySender.isRunning()
        && (rq = gatewaySender.getQueue()) != null) {
      if (rq.size() == 0) {
        // return zero since it was not a timeout
        return 0;
      }
      try {
        Thread.sleep(500);
        getCancelCriterion().checkCancelInProgress(null);
      } catch (InterruptedException ie) {
        Thread.currentThread().interrupt();
        getCancelCriterion().checkCancelInProgress(ie);
      }
      // clear interrupted flag before retry
      Thread.interrupted();
      elapsedTime = System.currentTimeMillis() - startTime;
      if (elapsedTime >= (maxWaitTime * 1000L)) {
        // return elapsed time
        return (int)(elapsedTime / 1000L);
      }
    }
    return -1;
  }

  @edu.umd.cs.findbugs.annotations.SuppressWarnings(value="ST_WRITE_TO_STATIC_FROM_INSTANCE_METHOD")
  public void setQueryMonitorRequiredForResourceManager(boolean required) {
    QUERY_MONITOR_REQUIRED_FOR_RESOURCE_MANAGER = required;
  }
  
  public boolean isQueryMonitorDisabledForLowMemory() {
    return QUERY_MONITOR_DISABLED_FOR_LOW_MEM;
  }
  
  /**
   * Returns the QueryMonitor instance based on system property MAX_QUERY_EXECUTION_TIME.
   * @since 6.0
   */
  public QueryMonitor getQueryMonitor() {
    //Check to see if monitor is required if ResourceManager critical heap percentage is set
    //@see com.gemstone.gemfire.cache.control.ResourceManager#setCriticalHeapPercentage(int)
    //or whether we override it with the system variable;
    boolean monitorRequired = !QUERY_MONITOR_DISABLED_FOR_LOW_MEM && QUERY_MONITOR_REQUIRED_FOR_RESOURCE_MANAGER;
    // Added for DUnit test purpose, which turns-on and off the this.TEST_MAX_QUERY_EXECUTION_TIME.
    if (!(this.MAX_QUERY_EXECUTION_TIME > 0 || this.TEST_MAX_QUERY_EXECUTION_TIME > 0 || monitorRequired)) {
      // if this.TEST_MAX_QUERY_EXECUTION_TIME is set, send the QueryMonitor.
      // Else send null, so that the QueryMonitor is turned-off.
      return null;
    }

    // Return the QueryMonitor service if MAX_QUERY_EXECUTION_TIME is set or it is required by the ResourceManager and not overriden by system property.
    if ((this.MAX_QUERY_EXECUTION_TIME > 0 || this.TEST_MAX_QUERY_EXECUTION_TIME > 0 || monitorRequired) && this.queryMonitor == null) {
      synchronized (queryMonitorLock) {
        if (this.queryMonitor == null) {
          int maxTime = MAX_QUERY_EXECUTION_TIME > TEST_MAX_QUERY_EXECUTION_TIME ? MAX_QUERY_EXECUTION_TIME
              : TEST_MAX_QUERY_EXECUTION_TIME;
          
          if (monitorRequired && maxTime < 0) {
            //this means that the resource manager is being used and we need to monitor query memory usage
            //If no max execution time has been set, then we will default to five hours
            maxTime = FIVE_HOURS;
          }

         
          this.queryMonitor = new QueryMonitor(getLoggerI18n(), maxTime);
          final LogWriterImpl.LoggingThreadGroup group = LogWriterImpl.createThreadGroup("QueryMonitor Thread Group",
              getLoggerI18n());
          Thread qmThread = new Thread(group, this.queryMonitor, "QueryMonitor Thread");
          qmThread.setDaemon(true);
          qmThread.start();
          if (this.getLogger().fineEnabled()) {
            this.getLogger().fine("QueryMonitor thread started.");
          }
        }
      }
    }
    return this.queryMonitor;
  }

  /**
   * Simple class to allow waiters for register interest. Has at most one thread that ever calls wait.
   *
   * @since 5.7
   */
  private class SimpleWaiter {
    private boolean notified = false;

    SimpleWaiter() {
    }

    public void doWait() {
      synchronized (this) {
        while (!this.notified) {
          GemFireCacheImpl.this.getCancelCriterion().checkCancelInProgress(null);
          boolean interrupted = Thread.interrupted();
          try {
            this.wait(1000);
          } catch (InterruptedException ex) {
            interrupted = true;
          } finally {
            if (interrupted) {
              Thread.currentThread().interrupt();
            }
          }
        }
      }
    }

    public void doNotify() {
      synchronized (this) {
        this.notified = true;
        this.notifyAll();
      }
    }
  }

  private void sendAddCacheServerProfileMessage() {
    DM dm = this.getDistributedSystem().getDistributionManager();
    Set otherMembers = dm.getOtherDistributionManagerIds();
    AddCacheServerProfileMessage msg = new AddCacheServerProfileMessage();
    msg.operateOnLocalCache(this);
    if (!otherMembers.isEmpty()) {
      final LogWriterI18n l = GemFireCacheImpl.this.getLoggerI18n();
      if (l.fineEnabled()) {
        l.fine("Sending add cache server profile message to other members.");
      }
      ReplyProcessor21 rp = new ReplyProcessor21(dm, otherMembers);
      msg.setRecipients(otherMembers);
      msg.processorId = rp.getProcessorId();
      dm.putOutgoing(msg);

      // Wait for replies.
      try {
        rp.waitForReplies();
      } catch (InterruptedException ie) {
        Thread.currentThread().interrupt();
      }
    }
  }

  public final TXManagerImpl getTxManager() {
    return this.txMgr;
  }

  /*
  public final PersistentUUIDAdvisor getTXIdAdvisor() {
    return this.txIdAdvisor;
  }
  */

  /**
   * @since 6.5
   */
  public <K, V> RegionFactory<K, V> createRegionFactory(RegionShortcut atts) {
    if (isClient()) {
      throw new UnsupportedOperationException("operation is not supported on a client cache");
    } else {
      return new RegionFactoryImpl<K, V>(this, atts);
    }
  }

  /**
   * @since 6.5
   */
  public <K, V> RegionFactory<K, V> createRegionFactory() {
    if (isClient()) {
      throw new UnsupportedOperationException("operation is not supported on a client cache");
    }
    return new RegionFactoryImpl<K, V>(this);
  }

  /**
   * @since 6.5
   */
  public <K, V> RegionFactory<K, V> createRegionFactory(String regionAttributesId) {
    if (isClient()) {
      throw new UnsupportedOperationException("operation is not supported on a client cache");
    }
    return new RegionFactoryImpl<K, V>(this, regionAttributesId);
  }

  /**
   * @since 6.5
   */
  public <K, V> RegionFactory<K, V> createRegionFactory(RegionAttributes<K, V> regionAttributes) {
    if (isClient()) {
      throw new UnsupportedOperationException("operation is not supported on a client cache");
    }
    return new RegionFactoryImpl<K, V>(this, regionAttributes);
  }

  /**
   * @since 6.5
   */
  public <K, V> ClientRegionFactory<K, V> createClientRegionFactory(ClientRegionShortcut atts) {
    return new ClientRegionFactoryImpl<K, V>(this, atts);
  }

  public <K, V> ClientRegionFactory<K, V> createClientRegionFactory(String refid) {
    return new ClientRegionFactoryImpl<K, V>(this, refid);
  }

  /**
   * @since 6.5
   */
  public final QueryService getQueryService(String poolName) {
    Pool p = PoolManager.find(poolName);
    if (p == null) {
      throw new IllegalStateException("Could not find a pool named " + poolName);
    } else {
      return p.getQueryService();
    }
  }

  public RegionService createAuthenticatedView(Properties properties) {
    Pool pool = getDefaultPool();
    if (pool == null) {
      throw new IllegalStateException("This cache does not have a default pool");
    }
    return createAuthenticatedCacheView(pool, properties);
  }

  public RegionService createAuthenticatedView(Properties properties, String poolName) {
    Pool pool = PoolManager.find(poolName);
    if (pool == null) {
      throw new IllegalStateException("Pool " + poolName + " does not exist");
    }
    return createAuthenticatedCacheView(pool, properties);
  }

  public RegionService createAuthenticatedCacheView(Pool pool, Properties properties) {
    if (pool.getMultiuserAuthentication()) {
      return ((PoolImpl) pool).createAuthenticatedCacheView(properties);
    } else {
      throw new IllegalStateException("The pool " + pool.getName() + " did not have multiuser-authentication set to true");
    }
  }

  public static void initializeRegionShortcuts(Cache c) {
    // no shortcuts for GemFireXD since these are not used and some combinations
    // are not supported
    if (gfxdSystem()) {
      return;
    }
    for (RegionShortcut pra : RegionShortcut.values()) {
      switch (pra) {
      case PARTITION: {
        AttributesFactory af = new AttributesFactory();
        af.setDataPolicy(DataPolicy.PARTITION);
        PartitionAttributesFactory paf = new PartitionAttributesFactory();
        af.setPartitionAttributes(paf.create());
        c.setRegionAttributes(pra.toString(), af.create());
        break;
      }
      case PARTITION_REDUNDANT: {
        AttributesFactory af = new AttributesFactory();
        af.setDataPolicy(DataPolicy.PARTITION);
        PartitionAttributesFactory paf = new PartitionAttributesFactory();
        paf.setRedundantCopies(1);
        af.setPartitionAttributes(paf.create());
        c.setRegionAttributes(pra.toString(), af.create());
        break;
      }
      case PARTITION_PERSISTENT: {
        AttributesFactory af = new AttributesFactory();
        af.setDataPolicy(DataPolicy.PERSISTENT_PARTITION);
        PartitionAttributesFactory paf = new PartitionAttributesFactory();
        af.setPartitionAttributes(paf.create());
        c.setRegionAttributes(pra.toString(), af.create());
        break;
      }
      case PARTITION_REDUNDANT_PERSISTENT: {
        AttributesFactory af = new AttributesFactory();
        af.setDataPolicy(DataPolicy.PERSISTENT_PARTITION);
        PartitionAttributesFactory paf = new PartitionAttributesFactory();
        paf.setRedundantCopies(1);
        af.setPartitionAttributes(paf.create());
        c.setRegionAttributes(pra.toString(), af.create());
        break;
      }
      case PARTITION_OVERFLOW: {
        AttributesFactory af = new AttributesFactory();
        af.setDataPolicy(DataPolicy.PARTITION);
        PartitionAttributesFactory paf = new PartitionAttributesFactory();
        af.setPartitionAttributes(paf.create());
        af.setEvictionAttributes(EvictionAttributes.createLRUHeapAttributes(null, EvictionAction.OVERFLOW_TO_DISK));
        c.setRegionAttributes(pra.toString(), af.create());
        break;
      }
      case PARTITION_REDUNDANT_OVERFLOW: {
        AttributesFactory af = new AttributesFactory();
        af.setDataPolicy(DataPolicy.PARTITION);
        PartitionAttributesFactory paf = new PartitionAttributesFactory();
        paf.setRedundantCopies(1);
        af.setPartitionAttributes(paf.create());
        af.setEvictionAttributes(EvictionAttributes.createLRUHeapAttributes(null, EvictionAction.OVERFLOW_TO_DISK));
        c.setRegionAttributes(pra.toString(), af.create());
        break;
      }
      case PARTITION_PERSISTENT_OVERFLOW: {
        AttributesFactory af = new AttributesFactory();
        af.setDataPolicy(DataPolicy.PERSISTENT_PARTITION);
        PartitionAttributesFactory paf = new PartitionAttributesFactory();
        af.setPartitionAttributes(paf.create());
        af.setEvictionAttributes(EvictionAttributes.createLRUHeapAttributes(null, EvictionAction.OVERFLOW_TO_DISK));
        c.setRegionAttributes(pra.toString(), af.create());
        break;
      }
      case PARTITION_REDUNDANT_PERSISTENT_OVERFLOW: {
        AttributesFactory af = new AttributesFactory();
        af.setDataPolicy(DataPolicy.PERSISTENT_PARTITION);
        PartitionAttributesFactory paf = new PartitionAttributesFactory();
        paf.setRedundantCopies(1);
        af.setPartitionAttributes(paf.create());
        af.setEvictionAttributes(EvictionAttributes.createLRUHeapAttributes(null, EvictionAction.OVERFLOW_TO_DISK));
        c.setRegionAttributes(pra.toString(), af.create());
        break;
      }
      case PARTITION_HEAP_LRU: {
        AttributesFactory af = new AttributesFactory();
        af.setDataPolicy(DataPolicy.PARTITION);
        PartitionAttributesFactory paf = new PartitionAttributesFactory();
        af.setPartitionAttributes(paf.create());
        af.setEvictionAttributes(EvictionAttributes.createLRUHeapAttributes());
        c.setRegionAttributes(pra.toString(), af.create());
        break;
      }
      case PARTITION_REDUNDANT_HEAP_LRU: {
        AttributesFactory af = new AttributesFactory();
        af.setDataPolicy(DataPolicy.PARTITION);
        PartitionAttributesFactory paf = new PartitionAttributesFactory();
        paf.setRedundantCopies(1);
        af.setPartitionAttributes(paf.create());
        af.setEvictionAttributes(EvictionAttributes.createLRUHeapAttributes());
        c.setRegionAttributes(pra.toString(), af.create());
        break;
      }
      case REPLICATE: {
        AttributesFactory af = new AttributesFactory();
        af.setDataPolicy(DataPolicy.REPLICATE);
        af.setScope(Scope.DISTRIBUTED_ACK);
        c.setRegionAttributes(pra.toString(), af.create());
        break;
      }
      case REPLICATE_PERSISTENT: {
        AttributesFactory af = new AttributesFactory();
        af.setDataPolicy(DataPolicy.PERSISTENT_REPLICATE);
        af.setScope(Scope.DISTRIBUTED_ACK);
        c.setRegionAttributes(pra.toString(), af.create());
        break;
      }
      case REPLICATE_OVERFLOW: {
        AttributesFactory af = new AttributesFactory();
        af.setDataPolicy(DataPolicy.REPLICATE);
        af.setScope(Scope.DISTRIBUTED_ACK);
        af.setEvictionAttributes(EvictionAttributes.createLRUHeapAttributes(null, EvictionAction.OVERFLOW_TO_DISK));
        c.setRegionAttributes(pra.toString(), af.create());
        break;
      }
      case REPLICATE_PERSISTENT_OVERFLOW: {
        AttributesFactory af = new AttributesFactory();
        af.setDataPolicy(DataPolicy.PERSISTENT_REPLICATE);
        af.setScope(Scope.DISTRIBUTED_ACK);
        af.setEvictionAttributes(EvictionAttributes.createLRUHeapAttributes(null, EvictionAction.OVERFLOW_TO_DISK));
        c.setRegionAttributes(pra.toString(), af.create());
        break;
      }
      case REPLICATE_HEAP_LRU: {
        AttributesFactory af = new AttributesFactory();
        af.setDataPolicy(DataPolicy.REPLICATE);
        af.setScope(Scope.DISTRIBUTED_ACK);
        af.setEvictionAttributes(EvictionAttributes.createLRUHeapAttributes());
        c.setRegionAttributes(pra.toString(), af.create());
        break;
      }
      case LOCAL: {
        AttributesFactory af = new AttributesFactory();
        af.setDataPolicy(DataPolicy.NORMAL);
        af.setScope(Scope.LOCAL);
        c.setRegionAttributes(pra.toString(), af.create());
        break;
      }
      case LOCAL_PERSISTENT: {
        AttributesFactory af = new AttributesFactory();
        af.setDataPolicy(DataPolicy.PERSISTENT_REPLICATE);
        af.setScope(Scope.LOCAL);
        c.setRegionAttributes(pra.toString(), af.create());
        break;
      }
      case LOCAL_HEAP_LRU: {
        AttributesFactory af = new AttributesFactory();
        af.setDataPolicy(DataPolicy.NORMAL);
        af.setScope(Scope.LOCAL);
        af.setEvictionAttributes(EvictionAttributes.createLRUHeapAttributes());
        c.setRegionAttributes(pra.toString(), af.create());
        break;
      }
      case LOCAL_OVERFLOW: {
        AttributesFactory af = new AttributesFactory();
        af.setDataPolicy(DataPolicy.NORMAL);
        af.setScope(Scope.LOCAL);
        af.setEvictionAttributes(EvictionAttributes.createLRUHeapAttributes(null, EvictionAction.OVERFLOW_TO_DISK));
        c.setRegionAttributes(pra.toString(), af.create());
        break;
      }
      case LOCAL_PERSISTENT_OVERFLOW: {
        AttributesFactory af = new AttributesFactory();
        af.setDataPolicy(DataPolicy.PERSISTENT_REPLICATE);
        af.setScope(Scope.LOCAL);
        af.setEvictionAttributes(EvictionAttributes.createLRUHeapAttributes(null, EvictionAction.OVERFLOW_TO_DISK));
        c.setRegionAttributes(pra.toString(), af.create());
        break;
      }
      case PARTITION_PROXY: {
        AttributesFactory af = new AttributesFactory();
        af.setDataPolicy(DataPolicy.PARTITION);
        PartitionAttributesFactory paf = new PartitionAttributesFactory();
        paf.setLocalMaxMemory(0);
        af.setPartitionAttributes(paf.create());
        c.setRegionAttributes(pra.toString(), af.create());
        break;
      }
      case PARTITION_PROXY_REDUNDANT: {
        AttributesFactory af = new AttributesFactory();
        af.setDataPolicy(DataPolicy.PARTITION);
        PartitionAttributesFactory paf = new PartitionAttributesFactory();
        paf.setLocalMaxMemory(0);
        paf.setRedundantCopies(1);
        af.setPartitionAttributes(paf.create());
        c.setRegionAttributes(pra.toString(), af.create());
        break;
      }
      case REPLICATE_PROXY: {
        AttributesFactory af = new AttributesFactory();
        af.setDataPolicy(DataPolicy.EMPTY);
        af.setScope(Scope.DISTRIBUTED_ACK);
        c.setRegionAttributes(pra.toString(), af.create());
        break;
      }
      case PARTITION_HDFS: {
    	  AttributesFactory af = new AttributesFactory();
          af.setDataPolicy(DataPolicy.HDFS_PARTITION);
          PartitionAttributesFactory paf = new PartitionAttributesFactory();
          af.setPartitionAttributes(paf.create());
          af.setEvictionAttributes(EvictionAttributes.createLRUHeapAttributes(null, EvictionAction.OVERFLOW_TO_DISK));
          af.setHDFSWriteOnly(false);
          c.setRegionAttributes(pra.toString(), af.create());
          break;
        }
      case PARTITION_REDUNDANT_HDFS: {
    	  AttributesFactory af = new AttributesFactory();
          af.setDataPolicy(DataPolicy.HDFS_PARTITION);
          PartitionAttributesFactory paf = new PartitionAttributesFactory();
          paf.setRedundantCopies(1);
          af.setPartitionAttributes(paf.create());
          af.setEvictionAttributes(EvictionAttributes.createLRUHeapAttributes(null, EvictionAction.OVERFLOW_TO_DISK));
          af.setHDFSWriteOnly(false);
          c.setRegionAttributes(pra.toString(), af.create());
          break;
        }
      case PARTITION_WRITEONLY_HDFS_STORE: {
        AttributesFactory af = new AttributesFactory();
          af.setDataPolicy(DataPolicy.HDFS_PARTITION);
          PartitionAttributesFactory paf = new PartitionAttributesFactory();
          af.setPartitionAttributes(paf.create());
          af.setEvictionAttributes(EvictionAttributes.createLRUHeapAttributes(null, EvictionAction.OVERFLOW_TO_DISK));
          af.setHDFSWriteOnly(true);
          c.setRegionAttributes(pra.toString(), af.create());
          break;
        }
      case PARTITION_REDUNDANT_WRITEONLY_HDFS_STORE: {
        AttributesFactory af = new AttributesFactory();
          af.setDataPolicy(DataPolicy.HDFS_PARTITION);
          PartitionAttributesFactory paf = new PartitionAttributesFactory();
          paf.setRedundantCopies(1);
          af.setPartitionAttributes(paf.create());
          af.setEvictionAttributes(EvictionAttributes.createLRUHeapAttributes(null, EvictionAction.OVERFLOW_TO_DISK));
          af.setHDFSWriteOnly(true);
          c.setRegionAttributes(pra.toString(), af.create());
          break;
        }
      default:
        throw new IllegalStateException("unhandled enum " + pra);
      }
    }
  }

  public static void initializeClientRegionShortcuts(Cache c) {
    for (ClientRegionShortcut pra : ClientRegionShortcut.values()) {
      switch (pra) {
      case LOCAL: {
        AttributesFactory af = new AttributesFactory();
        af.setDataPolicy(DataPolicy.NORMAL);
        c.setRegionAttributes(pra.toString(), af.create());
        break;
      }
      case LOCAL_PERSISTENT: {
        AttributesFactory af = new AttributesFactory();
        af.setDataPolicy(DataPolicy.PERSISTENT_REPLICATE);
        c.setRegionAttributes(pra.toString(), af.create());
        break;
      }
      case LOCAL_HEAP_LRU: {
        AttributesFactory af = new AttributesFactory();
        af.setDataPolicy(DataPolicy.NORMAL);
        af.setEvictionAttributes(EvictionAttributes.createLRUHeapAttributes());
        c.setRegionAttributes(pra.toString(), af.create());
        break;
      }
      case LOCAL_OVERFLOW: {
        AttributesFactory af = new AttributesFactory();
        af.setDataPolicy(DataPolicy.NORMAL);
        af.setEvictionAttributes(EvictionAttributes.createLRUHeapAttributes(null, EvictionAction.OVERFLOW_TO_DISK));
        c.setRegionAttributes(pra.toString(), af.create());
        break;
      }
      case LOCAL_PERSISTENT_OVERFLOW: {
        AttributesFactory af = new AttributesFactory();
        af.setDataPolicy(DataPolicy.PERSISTENT_REPLICATE);
        af.setEvictionAttributes(EvictionAttributes.createLRUHeapAttributes(null, EvictionAction.OVERFLOW_TO_DISK));
        c.setRegionAttributes(pra.toString(), af.create());
        break;
      }
      case PROXY: {
        AttributesFactory af = new AttributesFactory();
        af.setDataPolicy(DataPolicy.EMPTY);
        UserSpecifiedRegionAttributes ra = (UserSpecifiedRegionAttributes) af.create();
        ra.requiresPoolName = true;
        c.setRegionAttributes(pra.toString(), ra);
        break;
      }
      case CACHING_PROXY: {
        AttributesFactory af = new AttributesFactory();
        af.setDataPolicy(DataPolicy.NORMAL);
        UserSpecifiedRegionAttributes ra = (UserSpecifiedRegionAttributes) af.create();
        ra.requiresPoolName = true;
        c.setRegionAttributes(pra.toString(), ra);
        break;
      }
      case CACHING_PROXY_HEAP_LRU: {
        AttributesFactory af = new AttributesFactory();
        af.setDataPolicy(DataPolicy.NORMAL);
        af.setEvictionAttributes(EvictionAttributes.createLRUHeapAttributes());
        UserSpecifiedRegionAttributes ra = (UserSpecifiedRegionAttributes) af.create();
        ra.requiresPoolName = true;
        c.setRegionAttributes(pra.toString(), ra);
        break;
      }
      case CACHING_PROXY_OVERFLOW: {
        AttributesFactory af = new AttributesFactory();
        af.setDataPolicy(DataPolicy.NORMAL);
        af.setEvictionAttributes(EvictionAttributes.createLRUHeapAttributes(null, EvictionAction.OVERFLOW_TO_DISK));
        UserSpecifiedRegionAttributes ra = (UserSpecifiedRegionAttributes) af.create();
        ra.requiresPoolName = true;
        c.setRegionAttributes(pra.toString(), ra);
        break;
      }
      default:
        throw new IllegalStateException("unhandled enum " + pra);
      }
    }
  }

  public void beginDestroy(String path, DistributedRegion region) {
    this.regionsInDestroy.putIfAbsent(path, region);
  }

  public void endDestroy(String path, DistributedRegion region) {
    this.regionsInDestroy.remove(path, region);
  }

  public DistributedRegion getRegionInDestroy(String path) {
    return this.regionsInDestroy.get(path);
  }

  public final DistributionAdvisee getGfxdAdvisee() {
    return this.gfxdAdvisee;
  }

  public void setGfxdAdvisee(DistributionAdvisee advisee) {
    this.gfxdAdvisee = advisee;
  }

  /**
   * Mark a node as initialized or not initialized. Used by GemFireXD to avoid
   * creation of buckets or routing of operations/functions on a node that is
   * still in the DDL replay phase.
   */
  public boolean updateNodeStatus(InternalDistributedMember member,
      boolean initialized) {
    HashSet<BucketAdvisor> advisors = null;
    synchronized (this.unInitializedMembers) {
      if (initialized) {
        if (this.unInitializedMembers.remove(member)) {
          this.unInitializedMembers.notifyAll();
          if (member.equals(getMyId())) {
            // don't invoke volunteerForPrimary() inside the lock since
            // BucketAdvisor will also require the lock after locking itself
            advisors = new HashSet<BucketAdvisor>(
                this.deferredVolunteerForPrimary);
            this.deferredVolunteerForPrimary.clear();
          }
        } else {
          return false;
        }
      } else {
        return this.unInitializedMembers.add(member);
      }
    }
    if (advisors != null) {
      final LogWriterI18n logger = getLoggerI18n();
      for (BucketAdvisor advisor : advisors) {
        if (this.gfxdSystem) {
          if (isPRForGlobalIndex(advisor)) {
            continue;
          }
        }
        if (logger.fineEnabled()) {
          logger.fine("Invoking volunteer for primary for deferred bucket "
              + "post GemFireXD DDL replay for BucketAdvisor: " + advisor);
        }
        advisor.volunteerForPrimary();
      }
    }
    return true;
  }

  public void waitForAtLeastOneInitializedMember() throws InterruptedException {
    synchronized (this.unInitializedMembers) {
      this.unInitializedMembers.wait();
    }
  }

  /**
   * Return true if this node is still not initialized else false.
   */
  public boolean isUnInitializedMember(InternalDistributedMember member) {
    synchronized (this.unInitializedMembers) {
      return this.unInitializedMembers.contains(member);
    }
  }

  public boolean isSnappyDataStore(InternalDistributedMember member) {
    final StaticSystemCallbacks sysCb = GemFireCacheImpl.getInternalProductCallbacks();
    if (sysCb != null) {
      if (sysCb.getDataStores().contains(member)) {
        return true;
      }
    }
    return false;
  }
  /**
   * Return false for volunteer primary if this node is not currently initialized. Also adds the {@link BucketAdvisor}
   * to a list that will be replayed once this node is initialized.
   */
  public boolean doVolunteerForPrimary(BucketAdvisor advisor) {
    synchronized (this.unInitializedMembers) {
      if (!this.unInitializedMembers.contains(getMyId())) {
        return true;
      }
      if (this.gfxdSystem) {
        // Check if this is a global index region. If yes then don't defer the
        // volunteering for primary. Fixes #48383
        if (isPRForGlobalIndex(advisor)) {
          return true;
        }
      }
      final LogWriterI18n logger = getLoggerI18n();
      if (logger.fineEnabled()) {
        logger.fine("Deferring volunteer for primary due to uninitialized "
            + "node (GemFireXD DDL replay) for BucketAdvisor: " + advisor);
      }
      this.deferredVolunteerForPrimary.add(advisor);
      return false;
    }
  }

  private boolean isPRForGlobalIndex(BucketAdvisor advisor) {
    PartitionedRegion pr = advisor.getPartitionedRegion();
    final StaticSystemCallbacks sysCb = GemFireCacheImpl.getInternalProductCallbacks();
    if (sysCb != null) {
      if (sysCb.isPRForGlobalIndex(pr)) {
        return true;
      }
    }
    return false;
  }
  /**
   * Remove all the uninitialized members from the given collection.
   */
  public final void removeUnInitializedMembers(Collection<InternalDistributedMember> members) {
    synchronized (this.unInitializedMembers) {
      for (final InternalDistributedMember m : this.unInitializedMembers) {
        members.remove(m);
      }
    }
  }

  public final boolean isGFXDSystem() {
    return gfxdSystem;
  }

  public static boolean gfxdSystem() {
    /*
    final GemFireCacheImpl inst = instance;
    if (inst != null) {
      return inst.isGfxdSystem();
    }
    else {
      return Boolean.getBoolean(GEMFIREXD_PRODUCT_PROP);
    }
    */
    return gfxdSystem;
  }

  public static void setGFXDSystem(final boolean v) {
    // check the stack to see if this is really from a GemFireXD system
    gfxdSystem = v && SystemProperties.isUsingGemFireXDEntryPoint();
  }

  /**
   * Only for tests.
   */
  public static void setGFXDSystemForTests() {
    gfxdSystem = true;
  }

  public final TombstoneService getTombstoneService() {
    return this.tombstoneService;
  }

  public final TypeRegistry getPdxRegistry() {
    return this.pdxRegistry;
  }

  public final boolean getPdxReadSerialized() {
    return this.cacheConfig.pdxReadSerialized;
  }

  public final PdxSerializer getPdxSerializer() {
    return this.cacheConfig.pdxSerializer;
  }

  public final String getPdxDiskStore() {
    return this.cacheConfig.pdxDiskStore;
  }

  public final boolean getPdxPersistent() {
    return this.cacheConfig.pdxPersistent;
  }

  public final boolean getPdxIgnoreUnreadFields() {
    return this.cacheConfig.pdxIgnoreUnreadFields;
  }

  public static final StaticSystemCallbacks getInternalProductCallbacks() {
    return FactoryStatics.systemCallbacks;
  }

  /**
   * Some common system functionality overridden by GemFireXD. Ideally everything
   * in the code that uses {@link GemFireCacheImpl#gfxdSystem()} should use this
   * instead.
   * 
   * @author swale
   * @since 7.0
   */
  public static interface StaticSystemCallbacks extends
      SystemProperties.Callbacks {

    /**
     * Log in-memory until the buffer is full, instead of file io
     * synchronization. This is mainly used in the GemFire code that invokes
     * GemFireXD's SanityManager logging.<br>
     * {@link ArrayUtils#objectStringNonRecursive(Object)} is used for string conversion
     * on objects which is delayed and is called by another thread. so for
     * thread shared objects toString() or ArrayUtils.objectStringXXX should be
     * invoked as part of object[] by the caller. <br>
     * <br>
     * <code>
     * <b>Example:</b>
     * GemFireCacheImpl.getInternalProductCallbacks().logAsync(new Object[] { null, null,
     *       "SampleLogging", this.toString(), "delay object toString", this});
     * </code> <br>
     * <br>
     * 
     * @param line
     *          log line with first 2 elements always set to null for timestamp
     *          & threadID.
     */
    public void logAsync(Object []line);

    /**
     * Any initializations required for transactions or otherwise before
     * starting disk recovery of regions and TXStates that are marked as
     * deferred ( {@link DiskRegionFlag#DEFER_RECOVERY}).
     * 
     * @param timeout
     *          the maximum number of milliseconds to wait; a negative value
     *          indicates infinite wait
     * 
     * @return true if the initialization completed within the given timeout and
     *         false if timeout was exhausted without completion of
     *         initialization
     */
    public boolean initializeForDeferredRegionsRecovery(long timeout);

    /** If this node is booted an an ADMIN node */
    public boolean isAdmin();

    /** If this node is booted as a SnappyStore node */
    public boolean isSnappyStore();

    /** If this node is booted as a Accessor node */
    public boolean isAccessor();

    /**
     * If this node has been booted as one that can perform operations as an
     * accessor or datastore (i.e. non-admin-only, non-agent-only,
     * non-locator-only node).
     */
    public boolean isOperationNode();

    /**
     * Callback to wait for any basic initializations to complete before
     * compaction or other async disk tasks (e.g. KRF creation) can proceed.
     * Currently this waits for DDL region to complete basic initialization so
     * that DDL meta-data can be kept in sync with others especially when
     * recovering from old product versions. It also acquires the DataDictionary
     * read lock which should be released at the end in a finally block by
     * invoking {@link #endAsyncDiskTask(DiskStoreImpl)}.
     * 
     * @param timeout
     *          the maximum number of milliseconds to wait; a negative value
     *          indicates infinite wait
     * @param ds
     *          the disk store for which the compaction is waiting
     * 
     * @return true if the initialization completed within the given timeout
     *         else false
     */
    public boolean waitBeforeAsyncDiskTask(long timeout, DiskStoreImpl ds);

    /**
     * Should be invoked in a finally block at the end of an async disk task
     * when {@link #waitBeforeAsyncDiskTask(long, DiskStoreImpl)} returns true.
     */
    public void endAsyncDiskTask(DiskStoreImpl ds);

    /**
     * Return true if indexes should be persisted for given DiskStore.
     */
    public boolean persistIndexes(DiskStoreImpl ds);

    /**
     * Wait for async index recovery task to first let all indexes that require
     * recovery be created.
     */
    public void waitForAsyncIndexRecovery(DiskStoreImpl ds);

    /**
     * Get the list of all valid indexes at this point. Intended to be invoked
     * only after {@link #waitForAsyncIndexRecovery} during recovery, or with
     * DataDictionary lock so that a stable set of indexes can be fetched. The
     * value is an index container object on which various methods of
     * {@link SortedIndexContainer} can be invoked.
     */
    public Set<SortedIndexContainer> getAllLocalIndexes(DiskStoreImpl ds);

    /**
     * Get a global {@link MemoryThresholdListener} for the JVM.
     */
    public MemoryThresholdListener getMemoryThresholdListener();

    /**
     * GemFireXD may need to do more initialization in case of Offline tasks like
     * validate disk store, offline compaction or disk store upgrade which does
     * not initialize the GFXD engine.
     */
    public void initializeForOffline();

    /**
     * Whether "concurrency-checks" are supported at all for given region.
     */
    public boolean supportsRegionConcurrencyChecks(LocalRegion region);

    /**
     * Whether to allow changing "concurrency-checks-enabled" flag
     * @param region
     * @return true if changing "concurrency-checks-enabled" flag is allowed
     */
    public boolean allowConcurrencyChecksOverride(LocalRegion region);

    /**
     * Determines whether delete should win in case of delete-update and delete-insert conflicts 
     */
    
    public boolean shouldDeleteWinOnConflict();
    /**
     * The default for "concurrency-checks-enabled" for regions.
     */
    public boolean defaultRegionConcurrencyChecksEnabled();
    
    /**
     * Determines whether the exception of the type constarint violation
     * @param ex
     * @return true if exception is for constraint violation
     */
    public boolean isConstraintViolation(Exception ex);

    /**
     * Return true if need to add entry into the global UUID persistent region
     * for this given persistent region.
     */
    public boolean createUUIDPersistentRegion(LocalRegion region);

    /**
     * For GemFireXD refresh the key when the value changes for the case when key
     * points to the value part itself.
     * 
     * @throws IllegalAccessException
     *           if both key and value are null and caller needs to retry
     *           reading the two
     */
    public Object entryRefreshKey(Object key, Object oldValue, Object newValue,
        Object containerInfo) throws IllegalAccessException;

    /**
     * Get the key object to be used in the RegionMap for this entry. For
     * GemFireXD this can be the RegionEntry itself.
     * 
     * @return the key to be used for the entry, or null if both key and value
     *         are null and caller needs to retry reading the two
     */
    public Object entryGetKey(Object key, AbstractRegionEntry entry);

    /**
     * Used as the result of {@link RegionEntry#getKeyCopy()} in GemFireXD.
     * 
     * @return the key to be used for external callers (a copy if required), or
     *         null if both key and value are null and caller needs to retry
     *         reading the two
     */
    public Object entryGetKeyCopy(Object key, AbstractRegionEntry entry);

    /**
     * Check the value for being a valid type as expected by the underlying
     * system.
     */
    public void entryCheckValue(Object val);

    /**
     * Used for GemFireXD to return ExtraTableInfo if key is part of the value row
     * itself.
     */
    public Object entryGetContainerInfoForKey(AbstractRegionEntry entry);

    /**
     * Get the region from the GemFireXD table schema object.
     * 
     * @param containerInfo
     *          the result of {@link RegionEntry#getContainerInfo()} which is an
     *          ExtraTableInfo
     */
    public LocalRegion getRegionFromContainerInfo(Object containerInfo);

    /**
     * Calculate the hashcode to be used for an entry given its key and value.
     * For GemFireXD this can calculate the hash directly from the value bytes in
     * case key is just a pointer to the value portion of the entry.
     * 
     * @throws IllegalAccessException
     *           if both key and value are null and caller needs to retry
     *           reading the two
     */
    public int entryHashCode(Object key, AbstractRegionEntry entry)
        throws IllegalAccessException;

    /**
     * Compare a RegionEntry against the given object for value equality.
     * 
     * @throws IllegalAccessException
     *           if both key and value are null and caller needs to retry
     *           reading the two
     */
    public boolean entryEquals(final Object key, Object value,
        AbstractRegionEntry entry, Object other) throws IllegalAccessException;

    /**
     * Get size of key object in bytes. A negative return value indicates both
     * serialized key and value bytes were null and caller should retry the
     * operation (can happen if update and read happen concurrently).
     * 
     * @return a positive entry size in bytes of the key object, or a negative
     *         value if both key and value are null and caller needs to retry
     *         reading the two
     */
    public int entryKeySizeInBytes(Object key, AbstractRegionEntry entry);

    /**
     * Callback invoked when product version change is detected for given value
     * (or raw key bytes) recovered from disk or received from a remote node.
     * This is mostly useful for raw pre-serialized objects like byte[]s that
     * GemFireXD uses that cannot otherwise handle this in their fromData calls.
     */
    public Object fromVersion(byte[] bytes, int bytesLen, boolean serialized,
        Version version, ByteArrayDataInput in);

    /**
     * Callback invoked when product version change is detected for given value
     * (or raw key bytes) recovered from disk or received from a remote node.
     * This is mostly useful for raw pre-serialized objects like byte[]s that
     * GemFireXD uses that cannot otherwise handle this in their fromData calls.
     *
     * Return value is required to be serialized byte[] for serialized objects
     * and raw byte[] for non-serialized ones.
     */
    public byte[] fromVersionToBytes(byte[] bytes, int bytesLen,
        boolean serialized, Version version, ByteArrayDataInput in,
        HeapDataOutputStream hdos);

    /**
     * In case a RegionEntry is unable to find valid key and value objects even
     * after repeatedly trying to read them, then this method will be invoked
     * checking for cache close case before returning an appropriate error.
     */
    public RuntimeException checkCacheForNullKeyValue(String method);

    /**
     * Create an instance of {@link NonLocalRegionEntry} for GemFireXD.
     */
    public NonLocalRegionEntry newNonLocalRegionEntry();

    /**
     * Create an instance of {@link NonLocalRegionEntry} for GemFireXD.
     */
    public NonLocalRegionEntry newNonLocalRegionEntry(RegionEntry re,
        LocalRegion region, boolean allowTombstones);

    public NonLocalRegionEntry newNonLocalRegionEntry(RegionEntry re,
        LocalRegion region, boolean allowTombstones, boolean faultInValue);
    /**
     * Create an instance of {@link NonLocalRegionEntryWithStats} for GemFireXD.
     */
    public NonLocalRegionEntryWithStats newNonLocalRegionEntryWithStats();

    /**
     * Create an instance of {@link NonLocalRegionEntryWithStats} for GemFireXD.
     */
    public NonLocalRegionEntryWithStats newNonLocalRegionEntryWithStats(
        RegionEntry re, LocalRegion region, boolean allowTombstones);

    /**
     * Create an instance of {@link NonLocalRegionEntry} for GemFireXD.
     */
    public NonLocalRegionEntry newNonLocalRegionEntry(Object key, Object value,
        LocalRegion region, VersionTag<?> versionTag);

    /**
     * Invoked if this JVM is waiting for another member to initialize for disk
     * region GII.
     */
    public void waitingForDataSync(String regionPath,
        Set<PersistentMemberID> membersToWaitFor, Set<Integer> missingBuckets,
        PersistentMemberID myId, String message);

    /**
     * Invoked when a previous {@link #waitingForDataSync} has ended and disk
     * region GII has commenced.
     */
    public void endWaitingForDataSync(String regionPath,
        PersistentMemberID myId);

    /**
     * Stop all the network servers.
     */
    public void stopNetworkServers();

    /**
     * Any GemFireXD cleanup actions to be done before close.
     */
    public void emergencyClose();

    /**
     * Returns true if this subsystem supports {@link CommandService} and false
     * otherwise.
     */
    public boolean supportsCommandService();

    /**
     * Whether an existing region should be destroyed in persistent files first.
     * This will be true when table is being created by an explicit DDL
     * currently in GemFireXD (and is not during initial DDL replay).
     * 
     * Now this is a fail-safe only for the case of recovering from older
     * persistent files. For other cases this is now handled for GemFireXD by
     * GemFire persistence layer itself by storing the UUID for the DDL in .if
     * file, and comparing with current table's UUID.
     */
    public boolean destroyExistingRegionInCreate(DiskStoreImpl ds,
        LocalRegion region);

    /**
     * Get a cluster-wide unique ID for given region.
     */
    public long getRegionUUID(LocalRegion region,
        InternalRegionArguments ira);

    /**
     * Get a cluster-wide unique ID for given GatewaySender. The sender can be a
     * WAN sender or for an AsyncEventQueue.
     */
    public long getGatewayUUID(AbstractGatewaySender sender,
        GatewaySenderAttributes attrs);

    /**
     * Print stack traces of all threads to given PrintWriter. For GemFireXD this
     * also dumps locks, transaction states etc.
     */
    public void printStacks(PrintWriter pw);

    /**
     * @see LocalRegion#getJTAEnlistedTX()
     */
    public TXStateProxy getJTAEnlistedTX(LocalRegion region);
    
    public void beforeReturningOffHeapMemoryToAllocator(long address, 
        ChunkType chunkType, int dataSizeDelta);

    /**
     * Returns event error handler
     */
    public EventErrorHandler getEventErrorHandler();

    public boolean tracePersistFinestON();

    public String getDDLStatementRegionName();

    /**
     * Call this when gemfire logger isn't initialized but GemFireXD layer
     * is already logging.
     */
    public void log(String traceFlag, String logline, Throwable t);

    /**
     * Returns true if this PR is being used for a global index.
     */
    public boolean isPRForGlobalIndex(PartitionedRegion pr);

    /*
     * Callback to print CompactCompositeRegionKey from Gfe
     * for debugging purpose
     */
    public String dumpCompactCompositeRegionKey(Object key, String regionPath);

    /**
     * Returns a set of all members in Gfxd system which can host data
     */
    public Set<DistributedMember> getDataStores();

    /**
     * Returns bucket id from the region entry
     */
    public int getBucketIdFromRegionEntry(RegionEntry val);

    /**
     * Returns authentication properties required during reconnect.
     */
    public Properties getSecurityPropertiesForReconnect();

    /**
     * Fetches hive meta data for Snappy tables.
     */
    public ExternalTableMetaData fetchSnappyTablesHiveMetaData(PartitionedRegion region);
  }

  /**
   * Lazily initialized statics to ensure GemFireCache.getInstance() is invoked
   * after cache has booted.
   * 
   * @author swale
   * @since 7.0
   */
  public static class FactoryStatics {

    static StaticSystemCallbacks systemCallbacks;
    static TXStateProxyFactory txStateProxyFactory;
    static TXEntryStateFactory txEntryStateFactory;
    static RawValueFactory rawValueFactory;
    public static StatsSamplerCallback statSamplerCallback;

    static {
      init();
    }

    public static synchronized void init() {
      // set custom entry factories for GemFireXD
      if (gfxdSystem || SystemProperties.isUsingGemFireXDEntryPoint()) {
        gfxdSystem = true;
        String provider = SystemProperties.GFXD_FACTORY_PROVIDER;
        try {
          Class<?> factoryProvider = ClassPathLoader.getLatest().forName(
              provider);
          Method method;

          systemCallbacks = initGFXDCallbacks(false);

          method = factoryProvider.getDeclaredMethod("getTXStateProxyFactory");
          txStateProxyFactory = (TXStateProxyFactory)method.invoke(null);

          method = factoryProvider.getDeclaredMethod("getTXEntryStateFactory");
          txEntryStateFactory = (TXEntryStateFactory)method.invoke(null);

          method = factoryProvider.getDeclaredMethod("getRawValueFactory");
          rawValueFactory = (RawValueFactory)method.invoke(null);

          method = factoryProvider
              .getDeclaredMethod("getStatsSamplerCallbackImpl");
          statSamplerCallback = (StatsSamplerCallback)method.invoke(null);

          // allow persistent transactions in GemFireXD by default
          TXManagerImpl.ALLOW_PERSISTENT_TRANSACTIONS = true;
        } catch (Exception e) {
          throw new IllegalStateException("Exception in obtaining GemFireXD "
              + "Objects Factory provider class", e);
        }
      }
      else {
        systemCallbacks = null;
        txStateProxyFactory = TXStateProxy.getFactory();
        txEntryStateFactory = TXEntryState.getFactory();
        rawValueFactory = RawValueFactory.getFactory();
        statSamplerCallback = null;
      }
    }

    public static StaticSystemCallbacks initGFXDCallbacks(boolean check) {
      final SystemProperties sysProps = SystemProperties.getServerInstance();
      SystemProperties.Callbacks cb = sysProps.getCallbacks();
      if (cb instanceof StaticSystemCallbacks) {
        return (StaticSystemCallbacks)cb;
      }
      else if (check) {
        throw new GemFireConfigException(
            "Expected GemFireXD system callbacks to be set but got " + cb
                + ". Likely cause: product was started as a GemFire node "
                + "using pure GemFire APIs.");
      }
      else {
        StaticSystemCallbacks sysCb = (StaticSystemCallbacks)SystemProperties
            .getGFXDServerCallbacks();
        sysProps.setCallbacks(sysCb);
        return sysCb;
      }
    }
  }

  /**
   * Returns true if any of the GemFire services prefers PdxInstance.
   * And application has not requested getObject() on the PdxInstance.
   *
   */
  public final boolean getPdxReadSerializedByAnyGemFireServices() {
    if ((getPdxReadSerialized() || DefaultQuery.getPdxReadSerialized())
        && PdxInstanceImpl.getPdxReadSerialized()) {
      return true;
    }
    return false;
  }

  public final CacheConfig getCacheConfig() {
    return this.cacheConfig;
  }

  public final DM getDistributionManager() {
    return this.dm;
  }

  /**
   * Get a thread-pool for background execution. On normal DMs it will be the
   * waiting thread pool which can have any size, or else in loner DMs (that
   * don't have most execution thread pools) it will be the disk write pool
   * that is a proper background thread pool even in loner DMs.
   */
  public final ThreadPoolExecutor getWaitingThreadPoolOrDiskWritePool() {
    if (getDistributionManager().isLoner()) {
      return getDiskDelayedWritePool();
    } else {
      return (ThreadPoolExecutor)getDistributionManager()
          .getWaitingThreadPool();
    }
  }

  public GatewaySenderFactory createGatewaySenderFactory(){
    return new GatewaySenderFactoryImpl(this);
  }

  public AsyncEventQueueFactory createAsyncEventQueueFactory() {
    return new AsyncEventQueueFactoryImpl(this);
  }

  public GatewayReceiverFactory createGatewayReceiverFactory() {
    return new GatewayReceiverFactoryImpl(this);
  }

  public final DistributionAdvisor getDistributionAdvisor() {
    return getResourceAdvisor();
  }

  public final ResourceAdvisor getResourceAdvisor() {
    return resourceAdvisor;
  }

  public final Profile getProfile() {
    return resourceAdvisor.createProfile();
  }

  public final DistributionAdvisee getParentAdvisee() {
    return null;
  }

  public final InternalDistributedSystem getSystem() {
    return this.system;
  }

  public String getFullPath() {
    return "ResourceManager";
  }

  public void fillInProfile(Profile profile) {
    resourceManager.fillInProfile(profile);
  }

  public int getSerialNumber() {
    return this.serialNumber;
  }

  // test hook
  public void setPdxSerializer(PdxSerializer v) {
    this.cacheConfig.setPdxSerializer(v);
    basicSetPdxSerializer(v);
  }

  private void basicSetPdxSerializer(PdxSerializer v) {
    TypeRegistry.setPdxSerializer(v);
    if (v instanceof ReflectionBasedAutoSerializer) {
      AutoSerializableManager asm = AutoSerializableManager.getInstance((ReflectionBasedAutoSerializer) v);
      if (asm != null) {
        asm.setRegionService(this);
      }
    }
  }

  // test hook
  public void setReadSerialized(boolean v) {
    this.cacheConfig.setPdxReadSerialized(v);
  }

  public void setDeclarativeCacheConfig(CacheConfig cacheConfig) {
    this.cacheConfig.setDeclarativeConfig(cacheConfig);
    basicSetPdxSerializer(this.cacheConfig.getPdxSerializer());
  }

  /**
   * Add to the map of declarable properties.  Any properties that exactly match existing
   * properties for a class in the list will be discarded (no duplicate Properties allowed).
   * 
   * @param mapOfNewDeclarableProps Map of the declarable properties to add
   */
  public void addDeclarableProperties(final Map<Declarable, Properties> mapOfNewDeclarableProps) {
    synchronized (this.declarablePropertiesMap) {
      for (Map.Entry<Declarable, Properties> newEntry : mapOfNewDeclarableProps.entrySet()) {
        // Find and remove a Declarable from the map if an "equal" version is already stored
        Class clazz = newEntry.getKey().getClass();

        Object matchingDeclarable = null;
        for (Map.Entry<Declarable, Properties> oldEntry : this.declarablePropertiesMap.entrySet()) {
          if (clazz.getName().equals(oldEntry.getKey().getClass().getName()) && (newEntry.getValue().equals(oldEntry.getValue()) ||
              ((newEntry.getKey() instanceof Identifiable) && (((Identifiable) oldEntry.getKey()).getId().equals(((Identifiable) newEntry.getKey()).getId()))))) {
            matchingDeclarable = oldEntry.getKey();
            break;
          }
        }
        if (matchingDeclarable != null) {
          this.declarablePropertiesMap.remove(matchingDeclarable);
        }

        // Now add the new/replacement properties to the map
        this.declarablePropertiesMap.put(newEntry.getKey(), newEntry.getValue());
      }
    }
  }

  public static boolean isXmlParameterizationEnabled() {
    return xmlParameterizationEnabled;
  }

  public static void setXmlParameterizationEnabled(boolean isXmlParameterizationEnabled) {
    xmlParameterizationEnabled = isXmlParameterizationEnabled;
  }
    
  private Declarable initializer;
  private Properties initializerProps;

  /**
   * A factory for temporary result sets than can overflow to disk.
   */
  private TemporaryResultSetFactory resultSetFactory;

  public Declarable getInitializer() {
    return this.initializer;
  }

  public Properties getInitializerProps() {
    return this.initializerProps;
  }

  public void setInitializer(Declarable initializer, Properties initializerProps) {
    this.initializer = initializer;
    this.initializerProps = initializerProps;
  }

  public PdxInstanceFactory createPdxInstanceFactory(String className) {
    return PdxInstanceFactoryImpl.newCreator(className, true);
  }

  public PdxInstanceFactory createPdxInstanceFactory(String className, boolean b) {
    return PdxInstanceFactoryImpl.newCreator(className, b);
  }

  public PdxInstance createPdxEnum(String className, String enumName, int enumOrdinal) {
    return PdxInstanceFactoryImpl.createPdxEnum(className, enumName, enumOrdinal, this);
  }
  
  public JmxManagerAdvisor getJmxManagerAdvisor() {
    return this.jmxAdvisor;
  }
  
  public CacheSnapshotService getSnapshotService() {
    return new CacheSnapshotServiceImpl(this);
  }
  
  private void startColocatedJmxManagerLocator() {
    InternalLocator loc = InternalLocator.getLocator();
    if (loc != null) {
      loc.startJmxManagerLocationService(this);
    }
  }
  
  @Override
  public HDFSStoreFactory createHDFSStoreFactory() {
    // TODO Auto-generated method stub
    return new HDFSStoreFactoryImpl(this);
  }
  
  public HDFSStoreFactory createHDFSStoreFactory(HDFSStoreCreation creation) {
    return new HDFSStoreFactoryImpl(this, creation);
  }
  public void addHDFSStore(HDFSStoreImpl hsi) {
    HDFSStoreDirector.getInstance().addHDFSStore(hsi);
    //TODO:HDFS Add a resource event for hdfs store creation as well 
    // like the following disk store event
    //system.handleResourceEvent(ResourceEvent.DISKSTORE_CREATE, dsi);
  }

  public void removeHDFSStore(HDFSStoreImpl hsi) {
    hsi.destroy();
    HDFSStoreDirector.getInstance().removeHDFSStore(hsi.getName());
    //TODO:HDFS Add a resource event for hdfs store as well 
    // like the following disk store event
    //system.handleResourceEvent(ResourceEvent.DISKSTORE_REMOVE, dsi);
  }

  public void closeHDFSStores() {
    HDFSRegionDirector.reset();
    HDFSStoreDirector.getInstance().closeHDFSStores();
  }

  
  public HDFSStoreImpl findHDFSStore(String name) {
    return HDFSStoreDirector.getInstance().getHDFSStore(name);
  }
  
  public ArrayList<HDFSStoreImpl> getAllHDFSStores() {
    return HDFSStoreDirector.getInstance().getAllHDFSStores();
  }
  
  
  public TemporaryResultSetFactory getResultSetFactory() {
    return this.resultSetFactory;
  }

  public final MemoryAllocator getOffHeapStore() {
    return this.getSystem().getOffHeapStore();
  }

  /**
   * All ByteBuffer allocations, particularly for off-heap, must use this
   * or {@link #getCurrentBufferAllocator()}.
   */
  public final BufferAllocator getBufferAllocator() {
    return this.bufferAllocator;
  }

  /**
   * All ByteBuffer allocations, particularly for off-heap, must use this
   * or {@link #getBufferAllocator()}.
   */
  public static BufferAllocator getCurrentBufferAllocator() {
    final GemFireCacheImpl instance = getInstance();
    if (instance != null) {
      return instance.bufferAllocator;
    } else {
      // use the allocator as per the setting in StoreCallbacks
      return CallbackFactoryProvider.getStoreCallbacks().hasOffHeap()
          ? DirectBufferAllocator.instance() : HeapBufferAllocator.instance();
    }
  }

  public void setSkipFKChecksForGatewayEvents(boolean flag) {
    this.skipFKChecksForGatewayEvents = flag;
  }
  
  public boolean skipFKChecksForGatewayEvents() {
    return skipFKChecksForGatewayEvents;
  }

  public final boolean isHadoopGfxdLonerMode() {
    return this.system.isHadoopGfxdLonerMode();
  }

  public final EventErrorHandler getEventErrorHandler() {
    StaticSystemCallbacks callbacks = GemFireCacheImpl.getInternalProductCallbacks();
    EventErrorHandler handler = null;
    if (callbacks != null) {
      handler = callbacks.getEventErrorHandler();
    }
    return handler;
  }

  public boolean hasNonWanDispatcher(Set<String> regionGatewaySenderIds) {
    final Set<GatewaySender> allSenders = this.allGatewaySenders;
    for (GatewaySender sender : allSenders) {
      if (regionGatewaySenderIds.contains(sender.getId())
          && sender.isNonWanDispatcher()) {
        return true;
      }
    }
    return false;
  }

  public long getMemorySize(){
    return this.memorySize;
  }

  public static boolean hasNewOffHeap() {
    final GemFireCacheImpl cache = GemFireCacheImpl.getInstance();
    return cache != null && cache.memorySize > 0L;
  }
}<|MERGE_RESOLUTION|>--- conflicted
+++ resolved
@@ -838,17 +838,11 @@
     public void run() {
       try {
         if (!oldEntryMap.isEmpty()) {
-<<<<<<< HEAD
-=======
           // Can't do map.clear as have to account for memory for each oldEntry
->>>>>>> 0fcd6bb1
           if (getTxManager().getHostedTransactionsInProgress().size() == 0) {
             acquireWriteLockOnSnapshotRvv();
             try {
               if (getTxManager().getHostedTransactionsInProgress().size() == 0) {
-<<<<<<< HEAD
-                oldEntryMap.clear();
-=======
                 if (getLoggerI18n().fineEnabled()) {
                   getLoggerI18n().info(LocalizedStrings.DEBUG, "Clearing the Map");
                 }
@@ -857,13 +851,18 @@
                   LocalRegion region = (LocalRegion)getRegion(entry.getKey());
                   for (Entry<Object, BlockingQueue<RegionEntry>> oldEntry : regionEntryMap.entrySet()) {
                     for (RegionEntry re : oldEntry.getValue()) {
-                      if (GemFireCacheImpl.hasNewOffHeap()) {
-                        // also remove reference to region buffer, if any
-                        Object value = re._getValue();
-                        if (value instanceof SerializedDiskBuffer) {
-                          ((SerializedDiskBuffer)value).release();
-                        }
+                      // also remove reference to region buffer, if any
+                      Object value = re._getValue();
+                      if (value instanceof SerializedDiskBuffer) {
+                        ((SerializedDiskBuffer)value).release();
                       }
+//                      if (GemFireCacheImpl.hasNewOffHeap()) {
+//                        // also remove reference to region buffer, if any
+//                        Object value = re._getValue();
+//                        if (value instanceof SerializedDiskBuffer) {
+//                          ((SerializedDiskBuffer)value).release();
+//                        }
+//                      }
                       // free the allocated memory
                       if (!region.reservedTable() && region.needAccounting()) {
                         NonLocalRegionEntry nre = (NonLocalRegionEntry)re;
@@ -872,7 +871,6 @@
                     }
                   }
                 }
->>>>>>> 0fcd6bb1
                 return;
               }
             } finally {
@@ -885,16 +883,11 @@
             LocalRegion region = (LocalRegion)getRegion(entry.getKey());
             if (region == null) continue;
 
-<<<<<<< HEAD
-            getLoggerI18n().info(LocalizedStrings.DEBUG, "The size of map for region " + region.getFullPath() +
-                " is " + regionEntryMap.size());
-=======
             if (getLoggerI18n().fineEnabled()) {
               getLoggerI18n().info(LocalizedStrings.DEBUG, "The size of map for region " +
                   region.getFullPath() +
                   " is " + regionEntryMap.size());
             }
->>>>>>> 0fcd6bb1
 
             for (Entry<Object, BlockingQueue<RegionEntry>> oldEntry: regionEntryMap.entrySet()) {
               Object key = oldEntry.getKey();
@@ -909,15 +902,9 @@
                   continue;
                 } else {
                   if (notRequiredByAnyTx(oldEntriesQueue, (LocalRegion)region, re)) {
-<<<<<<< HEAD
-                    if (true /*getLoggerI18n().fineEnabled()*/) {
-                      //getLoggerI18n().info(LocalizedStrings.DEBUG,
-                      //    "OldEntriesCleanerThread : Removing the entry " + re );
-=======
                     if (getLoggerI18n().fineEnabled()) {
                       getLoggerI18n().info(LocalizedStrings.DEBUG,
                           "OldEntriesCleanerThread : Removing the entry " + re );
->>>>>>> 0fcd6bb1
                     }
                     // continue if some explicit call removed the entry
                     if (!oldEntriesQueue.remove(re)) continue;
@@ -974,13 +961,8 @@
         }
       }
 
-<<<<<<< HEAD
-      for (RegionEntry regionEntry : queue) {
-        if (regionEntry == re) {
-=======
       for (RegionEntry otherOldEntry : queue) {
         if (otherOldEntry == re) {
->>>>>>> 0fcd6bb1
           continue;
         }
 
@@ -1000,41 +982,21 @@
         //" MyVersion is " + myVersion);
 
         if (txIds.equals(othersTxIds)
-<<<<<<< HEAD
-            && regionEntry.getVersionStamp().getEntryVersion() >= myVersion) {
-=======
             && otherOldEntry.getVersionStamp().getEntryVersion() > myVersion) {
->>>>>>> 0fcd6bb1
           return true;
         }
       }
 
       // in the end check with the entry in region
       RegionEntry entryInRegion = region.entries.getEntry(re.getKey());
-<<<<<<< HEAD
-      //getLoggerI18n().info(LocalizedStrings.DEBUG,"OldEntriesCleanerThread: SKSK 1" +
-      //    " Entry in region " + entryInRegion);
-=======
->>>>>>> 0fcd6bb1
       if (entryInRegion == null) {
         VersionTag versionTag = VersionTag.create(re.getVersionStamp().
             asVersionTag().getMemberID());
         versionTag.setEntryVersion(re.getVersionStamp().getEntryVersion() + 1);
         versionTag.setRegionVersion(region.getVersionVector().getCurrentVersion());
         entryInRegion = new NonLocalRegionEntry(re.getKey(), Token.TOMBSTONE, region, versionTag);
-<<<<<<< HEAD
-
-        //getLoggerI18n().info(LocalizedStrings.DEBUG,"OldEntriesCleanerThread: SKSK 2" +
-        //    " Entry in region " + entryInRegion);
-      } /*else {
-        getLoggerI18n().info(LocalizedStrings.DEBUG,"OldEntriesCleanerThread: SKSK1 " +
-            " Entry in region " + entryInRegion + " its version " +
-            entryInRegion.getVersionStamp().getEntryVersion()
-            + " myVersion " + myVersion + " myRE " + re);
-      }*/
-=======
-      }
->>>>>>> 0fcd6bb1
+
+      }
 
       Set<TXId> othersTxIds = new OpenHashSet<TXId>(4);
       for (TXStateProxy txProxy : getTxManager().getHostedTransactionsInProgress()) {
@@ -1045,12 +1007,6 @@
         }
       }
 
-<<<<<<< HEAD
-      if (txIds.equals(othersTxIds)) {
-        return true;
-      }
-
-=======
       // if entry in region is valid for all tx, then remove the entry in oldEntryMap
       if (txIds.equals(othersTxIds)) {
         if(getLoggerI18n().fineEnabled()) {
@@ -1061,7 +1017,6 @@
         }
         return true;
       }
->>>>>>> 0fcd6bb1
       return false;
     }
 

/*
 * Copyright (c) 2010-2015 Pivotal Software, Inc. All rights reserved.
 *
 * Licensed under the Apache License, Version 2.0 (the "License"); you
 * may not use this file except in compliance with the License. You
 * may obtain a copy of the License at
 *
 * http://www.apache.org/licenses/LICENSE-2.0
 *
 * Unless required by applicable law or agreed to in writing, software
 * distributed under the License is distributed on an "AS IS" BASIS,
 * WITHOUT WARRANTIES OR CONDITIONS OF ANY KIND, either express or
 * implied. See the License for the specific language governing
 * permissions and limitations under the License. See accompanying
 * LICENSE file.
 */
/*
 * Changes for SnappyData distributed computational and data platform.
 *
 * Portions Copyright (c) 2017 SnappyData, Inc. All rights reserved.
 *
 * Licensed under the Apache License, Version 2.0 (the "License"); you
 * may not use this file except in compliance with the License. You
 * may obtain a copy of the License at
 *
 * http://www.apache.org/licenses/LICENSE-2.0
 *
 * Unless required by applicable law or agreed to in writing, software
 * distributed under the License is distributed on an "AS IS" BASIS,
 * WITHOUT WARRANTIES OR CONDITIONS OF ANY KIND, either express or
 * implied. See the License for the specific language governing
 * permissions and limitations under the License. See accompanying
 * LICENSE file.
 */

package com.gemstone.gemfire.internal.cache;

import static com.gemstone.gemfire.internal.offheap.annotations.OffHeapIdentifier.ENTRY_EVENT_NEW_VALUE;

import java.io.DataInput;
import java.io.DataOutput;
import java.io.IOException;
import java.util.Collections;
import java.util.List;
import java.util.Set;

import com.gemstone.gemfire.DataSerializer;
import com.gemstone.gemfire.InternalGemFireError;
import com.gemstone.gemfire.InvalidDeltaException;
import com.gemstone.gemfire.cache.DataPolicy;
import com.gemstone.gemfire.cache.EntryNotFoundException;
import com.gemstone.gemfire.distributed.internal.ConflationKey;
import com.gemstone.gemfire.distributed.internal.DM;
import com.gemstone.gemfire.distributed.internal.DirectReplyProcessor;
import com.gemstone.gemfire.distributed.internal.ReplyException;
import com.gemstone.gemfire.distributed.internal.ReplyMessage;
import com.gemstone.gemfire.distributed.internal.membership.InternalDistributedMember;
import com.gemstone.gemfire.i18n.LogWriterI18n;
import com.gemstone.gemfire.internal.Assert;
import com.gemstone.gemfire.internal.InternalDataSerializer;
import com.gemstone.gemfire.internal.cache.EntryEventImpl.NewValueImporter;
import com.gemstone.gemfire.internal.cache.tier.sockets.ClientProxyMembershipID;
import com.gemstone.gemfire.internal.i18n.LocalizedStrings;
import com.gemstone.gemfire.internal.offheap.annotations.Unretained;

/**
 * Handles distribution messaging for updating an entry in a region.
 *
 * @author Eric Zoerner
 */
public class UpdateOperation extends AbstractUpdateOperation
{

  /** Creates a new instance of UpdateOperation */
  public UpdateOperation(EntryEventImpl event, long lastModifiedTime) {
    super(event, lastModifiedTime);
  }

  // protected Set getRecipients() {
  // DistributionAdvisor advisor = getRegion().getDistributionAdvisor();
  // return super.getRecipients();
  // }

  @Override
  protected boolean supportsDeltaPropagation() {
    return true;
  }

  @Override
  protected CacheOperationMessage createMessage()
  {
    EntryEventImpl ev = getEvent();
    if (ev.isBridgeEvent()) {
      UpdateWithContextMessage mssgwithContxt = new UpdateWithContextMessage();
      // getContext is not in EntryEvent interface because it exposes a private
      // class
      mssgwithContxt.clientID = ev.getContext();
      return mssgwithContxt;
    }
    else {
      return new UpdateMessage(ev.getTXState());
    }
  }

  @Override
  protected void initMessage(CacheOperationMessage msg,
      DirectReplyProcessor p)
  {
    super.initMessage(msg, p);
    UpdateMessage m = (UpdateMessage)msg;
    EntryEventImpl ev = getEvent();
    m.event = ev;
    m.isPutDML = ev.isPutDML();
    m.eventId = ev.getEventId();
    m.key = ev.getKey();
    if (CachedDeserializableFactory.preferObject() || ev.hasDelta()) {
      m.deserializationPolicy = DESERIALIZATION_POLICY_EAGER;
    } else {
      m.deserializationPolicy = DESERIALIZATION_POLICY_LAZY;
    }
    ev.exportNewValue(m);
  }

  @Override
  protected void initProcessor(CacheOperationReplyProcessor p, CacheOperationMessage msg) {
    if (processor != null) {
      if(msg instanceof UpdateWithContextMessage){
        processor.msg = new UpdateWithContextMessage((UpdateWithContextMessage)msg); 
      }
      else{  
      processor.msg = new UpdateMessage((UpdateMessage)msg);
      } 
    }
  }

  @Override
  protected void checkForDataStoreAvailability(DistributedRegion region,
      Set<InternalDistributedMember> recipients) {

    if (region.getCache().isGFXDSystem()) {
      if (recipients.isEmpty() && !region.isUsedForMetaRegion()
          && !region.isUsedForPartitionedRegionAdmin()
          && !region.isUsedForPartitionedRegionBucket()
          && !region.getDataPolicy().withStorage()) {
        throw new NoDataStoreAvailableException(LocalizedStrings
            .DistributedRegion_NO_DATA_STORE_FOUND_FOR_DISTRIBUTION
                .toLocalizedString(region));
      }
    }
  }

  public static class UpdateMessage extends AbstractUpdateMessage implements NewValueImporter {

    /**
     * Indicates if and when the new value should be deserialized on the the
     * receiver
     */
    protected byte deserializationPolicy;

    protected EntryEventImpl event = null;

    protected EventID eventId = null;

    protected Object key;

    protected byte[] newValue;

    @Unretained(ENTRY_EVENT_NEW_VALUE) 
    protected transient Object newValueObj;

    private byte[] deltaBytes;

    private boolean sendDeltaWithFullValue = true;
    
    private transient boolean isPutDML = false;

    // extraFlags
    static final int HAS_EVENTID = getNextByteMask(DESERIALIZATION_POLICY_END);
    static final int HAS_DELTA_WITH_FULL_VALUE = getNextByteMask(HAS_EVENTID);
    static final int IS_PUT_DML = getNextByteMask(HAS_DELTA_WITH_FULL_VALUE);
    static final int HAS_BATCHUUID = getNextByteMask(IS_PUT_DML);

    private long tailKey = 0L;
    private long batchUUID = BucketRegion.INVALID_UUID;

    public UpdateMessage(){}

    public UpdateMessage(TXStateInterface tx) {
      super(tx);
    }
    /**  
     * copy constructor
     */
    public UpdateMessage(UpdateMessage upMsg) {
      super(upMsg.getTXState());
      this.appliedOperation = upMsg.appliedOperation;
      this.callbackArg = upMsg.callbackArg;
      this.deserializationPolicy = upMsg.deserializationPolicy;
      this.directAck = upMsg.directAck;
      this.event = upMsg.event;
      this.eventId = upMsg.eventId;
      this.hasDelta = upMsg.hasDelta;
      this.key = upMsg.key;
      this.lastModified = upMsg.lastModified;
      this.newValue = upMsg.newValue;
      this.newValueObj = upMsg.newValueObj;
      this.op = upMsg.op;
      this.owner = upMsg.owner;
      this.possibleDuplicate = upMsg.possibleDuplicate;
      this.processorId = upMsg.processorId;
      this.regionAllowsConflation = upMsg.regionAllowsConflation;
      this.regionPath = upMsg.regionPath;
      this.sendDelta = upMsg.sendDelta;
      this.sender = upMsg.sender;
      this.processor = upMsg.processor;
      this.filterRouting = upMsg.filterRouting; 
      this.needsRouting = upMsg.needsRouting; 
      this.versionTag = upMsg.versionTag;
      this.isPutDML = upMsg.isPutDML;
    }
    
    @Override
    public ConflationKey getConflationKey()
    {
      if (!super.regionAllowsConflation || this.directAck
          || getProcessorId() != 0) {
        // if the publisher's region attributes do not support conflation
        // or if it is an ack region
        // then don't even bother with a conflation key
        return null;
      }
      else {
        // only conflate if it is not a create
        // and we don't want an ack
        return new ConflationKey(this.key, super.regionPath, getOperation()
            .isUpdate());
      }
    }

    @Override
    protected InternalCacheEvent createEvent(DistributedRegion rgn)
        throws EntryNotFoundException {
      EntryEventImpl ev = createEntryEvent(rgn);
      boolean evReturned = false;
      try {
      ev.setEventId(this.eventId);
      
      ev.setDeltaBytes(this.deltaBytes);

      if (hasDelta()) {
        this.newValueObj = null;
        // New value will be set once it is generated with fromDelta() inside
        // EntryEventImpl.processDeltaBytes()
        ev.setNewValue(this.newValueObj);
      }
      else {
        setNewValueInEvent(this.newValue, this.newValueObj, ev,
            this.deserializationPolicy);
      }
      if (this.filterRouting != null) {
        ev.setLocalFilterInfo(this.filterRouting
            .getFilterInfo(rgn.getMyId()));
      }
      ev.setTailKey(tailKey);
      ev.setBatchUUID(batchUUID);
      ev.setVersionTag(this.versionTag);
      
      ev.setInhibitAllNotifications(this.inhibitAllNotifications);
      
      ev.setPutDML(this.isPutDML);
      
      evReturned = true;
      return ev;
      } finally {
        if (!evReturned) {
          ev.release();
        }
      }
    }

    @Override
    boolean processReply(final ReplyMessage replyMessage, CacheOperationReplyProcessor processor) {
      ReplyException ex = replyMessage.getException();
      if (ex != null && ex.getCause() instanceof InvalidDeltaException) {
        // msg can be null when PR data store throws exception back to
        // accessor.
        UpdateMessage message = this;
        if (!(message.hasBridgeContext() && message.getDataPolicy() == DataPolicy.EMPTY)) {
          final UpdateMessage updateMsg;
          final DM dm = this.event.getRegion().getDistributionManager();
          final LogWriterI18n log = dm.getLoggerI18n();
          if (this instanceof UpdateWithContextMessage) {
            updateMsg = new UpdateOperation.UpdateWithContextMessage(
                (UpdateWithContextMessage)this);
          }
          else {
            updateMsg = new UpdateOperation.UpdateMessage(
                this);
          }
          Runnable sendMessage = new Runnable() {
            public void run() {
              synchronized (updateMsg) { // prevent concurrent update of
                // recipient list
                updateMsg.resetRecipients();
                updateMsg.setRecipient(replyMessage.getSender());
                updateMsg.setSendDelta(false);
                updateMsg.setSendDeltaWithFullValue(false);
                if (log.fineEnabled()) {
                  log.fine("Sending full object (" + updateMsg + ") to "
                      + replyMessage.getSender());
                }
                dm.putOutgoing(updateMsg);
              }
              updateMsg.event.getRegion().getCachePerfStats()
                  .incDeltaFullValuesSent();
            }

            @Override
            public String toString() {
              return "Sending full object {" + updateMsg.toString() + "}";
            }
          };
          
          if (processor.isExpectingDirectReply()) {
            sendMessage.run();
          } else {
            dm.getWaitingThreadPool().execute(
                sendMessage);
          }
          return false;
        }
      }
      return true;
    }

    /**
     * Utility to set the new value in the EntryEventImpl based on the given
     * deserialization value; also called from QueuedOperation
     */
    static void setNewValueInEvent(byte[] newValue, Object newValueObj,
        EntryEventImpl event, byte deserializationPolicy) {
      if (newValue == null
          && deserializationPolicy != DESERIALIZATION_POLICY_EAGER) {
        // in an UpdateMessage this results from a create(key, null) call,
        // set local invalid flag in event if this is a normal region. Otherwise
        // it should be a distributed invalid.
        if(event.getRegion().getAttributes().getDataPolicy() == DataPolicy.NORMAL) {
          event.setLocalInvalid(true);
        }
        event.setNewValue(newValue);
        Assert.assertTrue(deserializationPolicy == DESERIALIZATION_POLICY_NONE);
        return;
      }

      switch (deserializationPolicy) {
        case DESERIALIZATION_POLICY_LAZY:
          event.setSerializedNewValue(newValue);
          break;
        case DESERIALIZATION_POLICY_NONE:
          event.setNewValue(newValue);
          break;
        case DESERIALIZATION_POLICY_EAGER:
          event.setNewValue(newValueObj);
          break;
        default:
          throw new InternalGemFireError(LocalizedStrings
              .UpdateOperation_UNKNOWN_DESERIALIZATION_POLICY_0
                  .toLocalizedString(Byte.valueOf(deserializationPolicy)));
      }
    }

    protected EntryEventImpl createEntryEvent(DistributedRegion rgn)
    {
      Object argNewValue = null;
      final boolean originRemote = true, generateCallbacks = true;

      if (rgn.keyRequiresRegionContext()) {
        final KeyWithRegionContext key = (KeyWithRegionContext)this.key;
        if (this.newValue != null) {
          key.afterDeserializationWithValue(this.newValue);
        }
        else if (!(this.newValueObj instanceof com.gemstone.gemfire.internal
            .cache.delta.Delta)) {
          key.afterDeserializationWithValue(this.newValueObj);
        }
        key.setRegionContext(rgn);
      }
      EntryEventImpl result = EntryEventImpl.create(rgn, getOperation(), this.key,
          argNewValue, // oldValue,
          this.callbackArg, originRemote, getSender(), generateCallbacks);
      setOldValueInEvent(result);
      result.setTailKey(this.tailKey);
      result.setBatchUUID(this.batchUUID);
      if (this.versionTag != null) {
        result.setVersionTag(this.versionTag);
      }
      return result;
    }

    @Override
    protected void appendFields(StringBuilder buff) {
      super.appendFields(buff);
      buff.append("; key=");
      buff.append(this.key);
      if (this.hasDelta()) {
        byte[] bytes;
        if (this.event != null) {
          bytes = this.event.getDeltaBytes();
        } else {
          bytes = this.deltaBytes;
        }
        if (bytes == null) {
          buff.append("; null delta bytes");
        } else {
          buff.append("; ").append(bytes.length).append(" delta bytes");
        }
      }
      else if (this.newValueObj != null) {
        buff.append("; newValueObj=");
        buff.append(this.newValueObj);
      }
      else {
        buff.append("; newValue=");
        // buff.append(this.newValue);
        buff.append(newValue == null ? "null" : "(" + newValue.length
            + " bytes)");
      }
      if (this.eventId != null) {
        buff.append("; eventId=").append(this.eventId);
      }
      buff.append("; deserializationPolicy=");
      buff.append(deserializationPolicyToString(this.deserializationPolicy));
    }

    public int getDSFID()
    {
      return UPDATE_MESSAGE;
    }

    @Override
    public void fromData(DataInput in) throws IOException,
        ClassNotFoundException {
      super.fromData(in);
      final byte extraFlags = in.readByte();
      final boolean hasEventId = (extraFlags & HAS_EVENTID) != 0;
      if (hasEventId) {
        this.eventId = new EventID();
        InternalDataSerializer.invokeFromData(this.eventId, in);
        this.tailKey = InternalDataSerializer.readSignedVL(in);
<<<<<<< HEAD
        this.batchUUID = InternalDataSerializer.readSignedVL(in);
=======
        if ((extraFlags & HAS_BATCHUUID) != 0) {
          this.batchUUID = InternalDataSerializer.readVLHighLow(in);
        }
>>>>>>> e09f0171
      }
      else {
        this.eventId = null;
      }
      this.key = DataSerializer.readObject(in);

      this.deserializationPolicy = (byte)(extraFlags
          & DESERIALIZATION_POLICY_MASK);
      if (hasDelta()) {
        this.deltaBytes = DataSerializer.readByteArray(in);
      }
      else {
        if (this.deserializationPolicy
            == DistributedCacheOperation.DESERIALIZATION_POLICY_EAGER) {
          this.newValueObj = DataSerializer.readObject(in);
        }
        else {
          this.newValue = DataSerializer.readByteArray(in);
        }
        if ((extraFlags & HAS_DELTA_WITH_FULL_VALUE) != 0) {
          this.deltaBytes = DataSerializer.readByteArray(in);
        }
        if ((extraFlags & IS_PUT_DML) != 0) {
          this.isPutDML = true;
        }
      }
    }

    @Override
    protected final void beforeToData(final DataOutput out) throws IOException {
      DistributedRegion region = (DistributedRegion)this.event.getRegion();
      setDeltaFlag(region);
    }

    @Override
    public void toData(DataOutput out) throws IOException {
      DistributedRegion region = (DistributedRegion)this.event.getRegion();
      super.toData(out);

      byte extraFlags = this.deserializationPolicy;
      final long batchUUID = this.event.getBatchUUID();
      if (this.eventId != null) {
        extraFlags |= HAS_EVENTID;
        if (BucketRegion.isValidUUID(batchUUID)) extraFlags |= HAS_BATCHUUID;
      }
      boolean sendDeltaWithFullValue = this.sendDeltaWithFullValue && this.event.getDeltaBytes() != null;
      if (sendDeltaWithFullValue) {
        extraFlags |= HAS_DELTA_WITH_FULL_VALUE;
      }
      if (this.isPutDML) {
        extraFlags |= IS_PUT_DML;
      }
      out.writeByte(extraFlags);

      if (this.eventId != null) {
        InternalDataSerializer.invokeToData(this.eventId, out);
        if (region instanceof BucketRegion) {
          PartitionedRegion pr = region.getPartitionedRegion();
          // TODO Kishor: Since here we are talking about tail key
          // then we are surely considering Paralle Gateway
          if (!pr.isLocalParallelWanEnabled()) {
            InternalDataSerializer.writeSignedVL(0, out);
          }
          else {
            InternalDataSerializer.writeSignedVL(this.event.getTailKey(), out);
          }
        }
        else {
          InternalDataSerializer.writeSignedVL(0, out);
        }
<<<<<<< HEAD
        InternalDataSerializer.writeSignedVL(this.event.getBatchUUID(), out);
=======
        if (BucketRegion.isValidUUID(batchUUID)) {
          InternalDataSerializer.writeVLHighLow(batchUUID, out);
        }
>>>>>>> e09f0171
      }
      Object key = this.key;
      if (key instanceof KeyWithRegionContext) {
        if (this.newValue != null || !(this.newValueObj instanceof com.gemstone
            .gemfire.internal.cache.delta.Delta)) {
          key = ((KeyWithRegionContext)key).beforeSerializationWithValue(false);
        }
      }
      DataSerializer.writeObject(key, out);

//      if (this.event.getRegion().getLogWriterI18n().fineEnabled()) {
//        this.event.getRegion().getLogWriterI18n().fine("UpdateMessage.toData: hasDelta="+hasDelta());
//      }
      if (hasDelta()) {
        DataSerializer.writeByteArray(this.event.getDeltaBytes(), out);
        this.event.getRegion().getCachePerfStats().incDeltasSent();
      } else {
        DistributedCacheOperation.writeValue(this.deserializationPolicy, this.newValueObj, this.newValue, out);
        if (sendDeltaWithFullValue) {
          DataSerializer.writeObjectAsByteArray(this.event.getDeltaBytes(), out);
        }
      }
      
    }

    @Override
    public EventID getEventID() {
      return this.eventId;
    }

    private void setDeltaFlag(DistributedRegion region) {
      try {
//        if (region != null && region.getLogWriterI18n().fineEnabled()) {
//          region.getLogWriterI18n().fine("setDeltaFlag(sendDelta="+sendDelta+", scope="+region.scope
//              +", deltaBytes="+this.event.getDeltaBytes()+")");
//        }
        if (region != null
            && region.getSystem().getConfig().getDeltaPropagation()
            && this.sendDelta && !region.scope.isDistributedNoAck()
            && this.event.getDeltaBytes() != null) {
            setHasDelta(true);
            return;
        }
        setHasDelta(false);
      } catch (RuntimeException re) {
        throw new InvalidDeltaException(
            LocalizedStrings.DistributionManager_CAUGHT_EXCEPTION_WHILE_SENDING_DELTA
                .toLocalizedString(), re);
      }
    }

    @Override
    public List getOperations()
    {
      byte[] valueBytes = null;
      Object valueObj = null;
      if (this.newValueObj != null) {
        if (this.deserializationPolicy ==
          DistributedCacheOperation.DESERIALIZATION_POLICY_EAGER) {
          valueObj = this.newValueObj;
        }
        else {
          valueBytes = EntryEventImpl.serialize(this.newValueObj);
        }
      }
      else {
        valueBytes = this.newValue;
      }
      return Collections.singletonList(new QueuedOperation(getOperation(),
          this.key, valueBytes, valueObj, this.deserializationPolicy,
          this.callbackArg));
    }

    public boolean hasBridgeContext() {
      if (this.event != null) {
        return this.event.getContext() != null;
      }
      return false;
    }

    public DataPolicy getDataPolicy() {
      if (this.event != null) {
        return this.event.getRegion().getAttributes().getDataPolicy();
      }
      return null;
    }

    public void setSendDeltaWithFullValue(boolean bool) {
      this.sendDeltaWithFullValue = bool;
    }
    @Override
    public boolean prefersNewSerialized() {
      return true;
    }
    @Override
    public boolean isUnretainedNewReferenceOk() {
      return true;
    }
    @Override
    public void importNewObject(@Unretained(ENTRY_EVENT_NEW_VALUE) Object nv, boolean isSerialized) {
      if (nv == null) {
        this.deserializationPolicy = DESERIALIZATION_POLICY_NONE;
        this.newValue = null;
      } else {
        if (!isSerialized) {
          this.deserializationPolicy = DESERIALIZATION_POLICY_NONE;
        }
        this.newValueObj = nv;
      }
    }
    @Override
    public void importNewBytes(byte[] nv, boolean isSerialized) {
      if (!isSerialized) {
        this.deserializationPolicy = DESERIALIZATION_POLICY_NONE;
      }
      this.newValue = nv;
    }
  }

  public static final class UpdateWithContextMessage extends UpdateMessage
  {

    protected transient ClientProxyMembershipID clientID;

    @Override
    final public EntryEventImpl createEntryEvent(final DistributedRegion rgn) {
      final EntryEventImpl ev = super.createEntryEvent(rgn);
      ev.setContext(this.clientID);
      return ev;
      /*
      // Object oldValue = null;
      final Object argNewValue = null;
      // boolean localLoad = false, netLoad = false, netSearch = false,
      // distributed = true;
      final boolean originRemote = true, generateCallbacks = true;

      if (rgn.keyRequiresRegionContext()) {
        ((KeyWithRegionContext)this.key).setRegionContext(rgn);
      }
      EntryEventImpl ev = new EntryEventImpl(rgn, getOperation(), this.key,
          argNewValue, this.callbackArg, originRemote, getSender(),
          generateCallbacks);
      ev.setContext(this.clientID);
      setOldValueInEvent(ev);
      return ev;
      // localLoad, netLoad, netSearch,
      // distributed, this.isExpiration, originRemote, this.context);
      */
    }

    public UpdateWithContextMessage() {
    }
    
    public UpdateWithContextMessage(UpdateWithContextMessage msg) {
      super(msg);
      this.clientID = msg.clientID;
    }

    @Override
    protected void appendFields(StringBuilder buff) {
      super.appendFields(buff);
      buff.append("; context=").append(this.clientID);
    }

    @Override
    public int getDSFID()
    {
      return UPDATE_WITH_CONTEXT_MESSAGE;
    }

    @Override
    public void fromData(DataInput in) throws IOException,
        ClassNotFoundException
    {
      super.fromData(in);
      ClientProxyMembershipID cid = new ClientProxyMembershipID();
      InternalDataSerializer.invokeFromData(cid, in);
      this.clientID = cid.canonicalReference();
    }

    @Override
    public void toData(DataOutput out) throws IOException
    {
      super.toData(out);
      InternalDataSerializer.invokeToData(this.clientID, out);
    }
  }
}<|MERGE_RESOLUTION|>--- conflicted
+++ resolved
@@ -447,13 +447,9 @@
         this.eventId = new EventID();
         InternalDataSerializer.invokeFromData(this.eventId, in);
         this.tailKey = InternalDataSerializer.readSignedVL(in);
-<<<<<<< HEAD
-        this.batchUUID = InternalDataSerializer.readSignedVL(in);
-=======
         if ((extraFlags & HAS_BATCHUUID) != 0) {
           this.batchUUID = InternalDataSerializer.readVLHighLow(in);
         }
->>>>>>> e09f0171
       }
       else {
         this.eventId = null;
@@ -524,13 +520,9 @@
         else {
           InternalDataSerializer.writeSignedVL(0, out);
         }
-<<<<<<< HEAD
-        InternalDataSerializer.writeSignedVL(this.event.getBatchUUID(), out);
-=======
         if (BucketRegion.isValidUUID(batchUUID)) {
           InternalDataSerializer.writeVLHighLow(batchUUID, out);
         }
->>>>>>> e09f0171
       }
       Object key = this.key;
       if (key instanceof KeyWithRegionContext) {

--- conflicted
+++ resolved
@@ -24,10 +24,6 @@
 
 public interface StoreCallbacks {
   String INTERNAL_SCHEMA_NAME = "INTERNAL";
-<<<<<<< HEAD
-  String SHADOW_TABLE_SUFFIX = "_SHADOW_";
-=======
   String SHADOW_TABLE_SUFFIX = "_COLUMN_STORE_";
->>>>>>> 46d2e019
   Set createCachedBatch(BucketRegion region, UUID batchID, int bucketID);
 }
/*
 * Copyright (c) 2017 SnappyData, Inc. All rights reserved.
 *
 * Licensed under the Apache License, Version 2.0 (the "License"); you
 * may not use this file except in compliance with the License. You
 * may obtain a copy of the License at
 *
 * http://www.apache.org/licenses/LICENSE-2.0
 *
 * Unless required by applicable law or agreed to in writing, software
 * distributed under the License is distributed on an "AS IS" BASIS,
 * WITHOUT WARRANTIES OR CONDITIONS OF ANY KIND, either express or
 * implied. See the License for the specific language governing
 * permissions and limitations under the License. See accompanying
 * LICENSE file.
 */

package com.gemstone.gemfire.internal.snappy;

import java.net.URLClassLoader;
import java.sql.SQLException;
import java.util.List;
import java.util.Set;

import com.gemstone.gemfire.internal.cache.BucketRegion;
import com.gemstone.gemfire.internal.cache.EntryEventImpl;
import com.gemstone.gemfire.internal.cache.lru.LRUEntry;
import com.gemstone.gemfire.internal.cache.persistence.query.CloseableIterator;
import com.gemstone.gemfire.internal.shared.SystemProperties;
import com.gemstone.gemfire.internal.snappy.memory.MemoryManagerStats;

public interface StoreCallbacks {

  String SHADOW_TABLE_SUFFIX = SystemProperties.SHADOW_TABLE_SUFFIX;

  String SHADOW_TABLE_BUCKET_TAG = SHADOW_TABLE_SUFFIX.replace("_", "__");

  void registerTypes();

  Set<Object> createColumnBatch(BucketRegion region, long batchID,
      int bucketID);

  void invokeColumnStorePutCallbacks(BucketRegion bucket, EntryEventImpl[] events);

  List<String> getInternalTableSchemas();

  boolean isColumnTable(String qualifiedName);

  boolean skipEvictionForEntry(LRUEntry entry);

  int getHashCodeSnappy(Object dvd, int numPartitions);

  int getHashCodeSnappy(Object dvds[], int numPartitions);

  String columnBatchTableName(String tableName);

  /**
   * Scan the entries of a column table. The returned value in ColumnTableEntry
   * will have reference count incremented, so caller should decrement once done.
   */
  CloseableIterator<ColumnTableEntry> columnTableScan(String qualifiedTable,
      int[] projection, byte[] serializedFilters,
      Set<Integer> bucketIds) throws SQLException;

  void registerRelationDestroyForHiveStore();

  void performConnectorOp(Object ctx);

  Object getSnappyTableStats();

  int getLastIndexOfRow(Object o);

  /**
   * Heap allocation calls will happen when creating region entries (and other
   *   places as required) and clearing them. Off-heap allocations and release
   * will be controlled by BufferAllocator. Reason being that it can track
   * the precise amount of memory still allocated (e.g. chunks removed from
   *   region still in use by iterators), can trigger a JVM reference collection
   * if memory is reaching threshold and can integrate with Spark off-heap
   * allocations which do not use UnsafeHolder.
   *
   * Bottom-line is that GemFire code that needs to use off-heap need not worry
   * about explicit calls to this layer and GemFireCacheImpl.getBufferAllocator
   * will do the accounting (so GemFire code should *never* be invoking
   *   store/release calls with offHeap=true).
   */
  boolean acquireStorageMemory(String objectName, long numBytes,
      UMMMemoryTracker buffer, boolean shouldEvict, boolean offHeap);

  void releaseStorageMemory(String objectName, long numBytes, boolean offHeap);

  void dropStorageMemory(String objectName, long ignoreBytes);

  /** wait for runtime manager to initialize and get set in callbacks */
  void waitForRuntimeManager(long maxWaitMillis);

  boolean isSnappyStore();

  void resetMemoryManager();

  long getStoragePoolUsedMemory(boolean offHeap);
  long getStoragePoolSize(boolean offHeap);
  long getExecutionPoolUsedMemory(boolean offHeap);
  long getExecutionPoolSize(boolean offHeap);

  boolean shouldStopRecovery();

  /**
   * Get the number of bytes used for off-heap storage for given object name.
   */
  long getOffHeapMemory(String objectName);

  /**
   * Returns true if system has off-heap configuration.
   */
  boolean hasOffHeap();

  /**
   * Log the used memory breakdown as maintained by the MemoryManager.
   */
  void logMemoryStats();

  /**
   * Initializes different memory manager related stats
   */
  void initMemoryStats(MemoryManagerStats stats);

  /**
   * Clear any existing connection pools (forced in case of major
   * authentication service changes, for example).
   */
  void clearConnectionPools();

  /**
<<<<<<< HEAD
   * Clear all code-generation caches.
   */
  void clearCodegenCaches();
=======
   * Get the class loader of the lead
   */
  URLClassLoader getLeadClassLoader();
>>>>>>> 0a9a366c
}<|MERGE_RESOLUTION|>--- conflicted
+++ resolved
@@ -132,13 +132,12 @@
   void clearConnectionPools();
 
   /**
-<<<<<<< HEAD
    * Clear all code-generation caches.
    */
   void clearCodegenCaches();
-=======
+
+  /**
    * Get the class loader of the lead
    */
   URLClassLoader getLeadClassLoader();
->>>>>>> 0a9a366c
 }
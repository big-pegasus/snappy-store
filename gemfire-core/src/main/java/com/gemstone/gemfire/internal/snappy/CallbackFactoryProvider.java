/*
 * Copyright (c) 2017 SnappyData, Inc. All rights reserved.
 *
 * Licensed under the Apache License, Version 2.0 (the "License"); you
 * may not use this file except in compliance with the License. You
 * may obtain a copy of the License at
 *
 * http://www.apache.org/licenses/LICENSE-2.0
 *
 * Unless required by applicable law or agreed to in writing, software
 * distributed under the License is distributed on an "AS IS" BASIS,
 * WITHOUT WARRANTIES OR CONDITIONS OF ANY KIND, either express or
 * implied. See the License for the specific language governing
 * permissions and limitations under the License. See accompanying
 * LICENSE file.
 */

package com.gemstone.gemfire.internal.snappy;

import java.net.URI;
import java.net.URLClassLoader;
import java.sql.SQLException;
import java.util.Collections;
import java.util.List;
import java.util.Set;

import com.gemstone.gemfire.internal.cache.BucketRegion;
import com.gemstone.gemfire.internal.cache.EntryEventImpl;
import com.gemstone.gemfire.internal.cache.lru.LRUEntry;
import com.gemstone.gemfire.internal.cache.persistence.query.CloseableIterator;
import com.gemstone.gemfire.internal.snappy.memory.MemoryManagerStats;

public abstract class CallbackFactoryProvider {

  // no-op implementation.
  private static StoreCallbacks storeCallbacks = new StoreCallbacks() {

    @Override
    public void registerTypes() {
    }

    @Override
    public Set<Object> createColumnBatch(BucketRegion region, long batchID,
        int bucketID) {
      return null;
    }

    @Override
    public void invokeColumnStorePutCallbacks(BucketRegion bucket,
        EntryEventImpl[] events) {
    }

    @Override
    public List<String> getInternalTableSchemas() {
      return Collections.emptyList();
    }

    @Override
    public boolean isColumnTable(String qualifiedName) {
      return false;
    }

    @Override
    public boolean skipEvictionForEntry(LRUEntry entry) {
      return false;
    }

    @Override
    public int getHashCodeSnappy(Object dvd, int numPartitions) {
      throw new UnsupportedOperationException("unexpected invocation for "
          + toString());
    }

    @Override
    public int getHashCodeSnappy(Object[] dvds, int numPartitions) {
      throw new UnsupportedOperationException("unexpected invocation for "
          + toString());
    }

    @Override
    public String columnBatchTableName(String tableName) {
      throw new UnsupportedOperationException("unexpected invocation for "
          + toString());
    }

    @Override
    public CloseableIterator<ColumnTableEntry> columnTableScan(
        String columnTable, int[] projection, byte[] serializedFilters,
        Set<Integer> bucketIds) throws SQLException {
      throw new UnsupportedOperationException("unexpected invocation for "
          + toString());
    }

    @Override
    public void registerRelationDestroyForHiveStore() {
    }

    @Override
    public void performConnectorOp(Object ctx) {
    }

    @Override
    public Object getSnappyTableStats() {
      throw new UnsupportedOperationException("unexpected invocation for "
          + toString());
    }

    @Override
    public int getLastIndexOfRow(Object o) {
      throw new UnsupportedOperationException("unexpected invocation for "
          + toString());
    }

    @Override
    public boolean acquireStorageMemory(String name, long numBytes,
        UMMMemoryTracker buffer, boolean shouldEvict, boolean offHeap) {
      return true;
    }

    @Override
    public void releaseStorageMemory(String objectName,
        long numBytes, boolean offHeap) {
    }

    @Override
    public void dropStorageMemory(String objectName, long ignoreBytes) {

    }

    @Override
    public void waitForRuntimeManager(long maxWaitMillis) {
    }

    @Override
    public boolean isSnappyStore() {
      return false;
    }


    @Override
    public void resetMemoryManager() {

    }

    @Override
    public long getStoragePoolUsedMemory(boolean offHeap) {
      return 0;
    }

    @Override
    public long getStoragePoolSize(boolean offHeap) {
      return 0;
    }

    @Override
    public long getExecutionPoolUsedMemory(boolean offHeap) {
      return 0;
    }

    @Override
    public long getExecutionPoolSize(boolean offHeap) {
      return 0;
    }

    @Override
    public boolean shouldStopRecovery() {
      return false;
    }

    @Override
    public long getOffHeapMemory(String objectName) {
      return 0L;
    }

    @Override
    public boolean hasOffHeap() {
      return false;
    }

    @Override
    public void logMemoryStats() {
    }

    @Override
    public void initMemoryStats(MemoryManagerStats stats) {
    }

    @Override
    public void clearConnectionPools() {
    }

    @Override
<<<<<<< HEAD
    public void clearCodegenCaches() {
    }
=======
    public URLClassLoader getLeadClassLoader() { return null; }
>>>>>>> 0a9a366c
  };

  public static void setStoreCallbacks(StoreCallbacks cb) {
    storeCallbacks = cb;
  }

  public static StoreCallbacks getStoreCallbacks() {
    return storeCallbacks;
  }
}<|MERGE_RESOLUTION|>--- conflicted
+++ resolved
@@ -190,12 +190,11 @@
     }
 
     @Override
-<<<<<<< HEAD
     public void clearCodegenCaches() {
     }
-=======
+
+    @Override
     public URLClassLoader getLeadClassLoader() { return null; }
->>>>>>> 0a9a366c
   };
 
   public static void setStoreCallbacks(StoreCallbacks cb) {

--- conflicted
+++ resolved
@@ -181,11 +181,7 @@
       this.eventId = (EventID)DataSerializer.readObject(in);
       this.key = DataSerializer.readObject(in);
       this.tailKey = InternalDataSerializer.readSignedVL(in);
-<<<<<<< HEAD
-      this.batchUUID = InternalDataSerializer.readSignedVL(in);
-=======
       this.batchUUID = in.readLong();
->>>>>>> e09f0171
     }
 
     @Override
@@ -211,11 +207,7 @@
       else{
         InternalDataSerializer.writeSignedVL(0, out);
       }
-<<<<<<< HEAD
-      InternalDataSerializer.writeSignedVL(this.event.getBatchUUID(),out);
-=======
       out.writeLong(this.event.getBatchUUID());
->>>>>>> e09f0171
     }
   }
 }
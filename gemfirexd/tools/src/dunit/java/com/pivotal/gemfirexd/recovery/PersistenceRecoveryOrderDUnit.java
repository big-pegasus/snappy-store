--- conflicted
+++ resolved
@@ -154,18 +154,11 @@
       assertEquals(2, count);
     }*/
 
-<<<<<<< HEAD
     restartVMNums(-2);
     for (int i = 8; i >= 1; i--) {
       st1.execute("DROP TABLE T" + i);
     }
     stopVMNums(-2);
-=======
-    for (int i = 8; i >= 1; i--) {
-      st1.execute("DROP TABLE T" + i);
-    }
-    stopVMNums(-1,-2);
->>>>>>> a8fa9bd5
   }
 
   public void testParallelInitializationColocatedTable2() throws Exception {

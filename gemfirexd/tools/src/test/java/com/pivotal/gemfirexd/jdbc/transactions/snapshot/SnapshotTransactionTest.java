--- conflicted
+++ resolved
@@ -374,7 +374,6 @@
     r.getCache().getCacheTransactionManager().commit();
   }
 
-<<<<<<< HEAD
   public void testSnapshotInsertAPIL1() throws Exception {
 
     Connection conn = getConnection();
@@ -487,8 +486,6 @@
   }
 
 
-=======
->>>>>>> 0fcd6bb1
   public void testSnapshotInsertAPI() throws Exception {
 
     Connection conn = getConnection();
